-- Main file of the hevm CLI program

{-# Language CPP #-}
{-# Language DataKinds #-}
{-# Language DeriveAnyClass #-}
{-# Language GADTs #-}

module Main where

import EVM (StorageModel(..))
import qualified EVM
import EVM.Concrete (createAddress)
import qualified EVM.FeeSchedule as FeeSchedule
import qualified EVM.Fetch
import qualified EVM.Flatten
import qualified EVM.Stepper


import qualified EVM.VMTest as VMTest


import EVM.SymExec
import EVM.Debug
import EVM.ABI
import qualified EVM.Expr as Expr
import EVM.SMT
import qualified EVM.TTY as TTY
import EVM.Solidity
import EVM.Expr (litAddr)
import EVM.Types hiding (word)
import EVM.UnitTest (UnitTestOptions, coverageReport, coverageForUnitTestContract, getParametersFromEnvironmentVariables, testNumber, dappTest)
import EVM.Dapp (findUnitTests, dappInfo, DappInfo, emptyDapp)
import GHC.Natural
import EVM.Format (showTraceTree, formatExpr)
import EVM.RLP (rlpdecode)
import qualified EVM.Patricia as Patricia
import Data.Map (Map)

import qualified EVM.Facts     as Facts
import qualified EVM.Facts.Git as Git
import qualified EVM.UnitTest

import GHC.Stack
import GHC.Conc
import Control.Concurrent.Async   (async, waitCatch)
import Control.Lens hiding (pre, passing)
import Control.Monad              (void, when, forM_, unless)
import Control.Monad.State.Strict (execStateT, liftIO)
import Data.ByteString            (ByteString)
import Data.List                  (intercalate, isSuffixOf)
import Data.Text                  (unpack, pack)
import Data.Text.Encoding         (encodeUtf8)
import Data.Maybe                 (fromMaybe, fromJust, mapMaybe)
import Data.Version               (showVersion)
import Data.DoubleWord            (Word256)
import System.IO                  (hFlush, stdout, stderr)
import System.Directory           (withCurrentDirectory, listDirectory)
import System.Exit                (exitFailure, exitWith, ExitCode(..))
import System.Process             (callProcess)
import qualified Data.Aeson        as JSON
import qualified Data.Aeson.Types  as JSON
import Data.Aeson (FromJSON (..), (.:))
import Data.Aeson.Lens hiding (values)
import qualified Data.Vector as V
import qualified Data.ByteString.Lazy  as Lazy

import qualified Data.ByteString        as ByteString
import qualified Data.ByteString.Char8  as Char8
import qualified Data.ByteString.Lazy   as LazyByteString
import qualified Data.Map               as Map
import qualified Data.Text              as T
import qualified Data.Text.IO           as T
import qualified System.Timeout         as Timeout

import qualified Paths_hevm      as Paths

import Options.Generic as Options

-- This record defines the program's command-line options
-- automatically via the `optparse-generic` package.
data Command w
  = Symbolic -- Symbolically explore an abstract program, or specialized with specified env & calldata
  -- vm opts
      { code          :: w ::: Maybe ByteString <?> "Program bytecode"
      , calldata      :: w ::: Maybe ByteString <?> "Tx: calldata"
      , address       :: w ::: Maybe Addr       <?> "Tx: address"
      , caller        :: w ::: Maybe Addr       <?> "Tx: caller"
      , origin        :: w ::: Maybe Addr       <?> "Tx: origin"
      , coinbase      :: w ::: Maybe Addr       <?> "Block: coinbase"
      , value         :: w ::: Maybe W256       <?> "Tx: Eth amount"
      , nonce         :: w ::: Maybe W256       <?> "Nonce of origin"
      , gas           :: w ::: Maybe W256       <?> "Tx: gas amount"
      , number        :: w ::: Maybe W256       <?> "Block: number"
      , timestamp     :: w ::: Maybe W256       <?> "Block: timestamp"
      , basefee       :: w ::: Maybe W256       <?> "Block: base fee"
      , priorityFee   :: w ::: Maybe W256       <?> "Tx: priority fee"
      , gaslimit      :: w ::: Maybe W256       <?> "Tx: gas limit"
      , gasprice      :: w ::: Maybe W256       <?> "Tx: gas price"
      , create        :: w ::: Bool             <?> "Tx: creation"
      , maxcodesize   :: w ::: Maybe W256       <?> "Block: max code size"
      , prevRandao    :: w ::: Maybe W256       <?> "Block: prevRandao"
      , chainid       :: w ::: Maybe W256       <?> "Env: chainId"
  -- remote state opts
      , rpc           :: w ::: Maybe URL        <?> "Fetch state from a remote node"
      , block         :: w ::: Maybe W256       <?> "Block state is be fetched from"
      , state         :: w ::: Maybe String     <?> "Path to state repository"
      , cache         :: w ::: Maybe String     <?> "Path to rpc cache repository"

  -- symbolic execution opts
      , jsonFile      :: w ::: Maybe String       <?> "Filename or path to dapp build output (default: out/*.solc.json)"
      , dappRoot      :: w ::: Maybe String       <?> "Path to dapp project root directory (default: . )"
      , storageModel  :: w ::: Maybe StorageModel <?> "Select storage model: ConcreteS, SymbolicS (default) or InitialS"
      , sig           :: w ::: Maybe Text         <?> "Signature of types to decode / encode"
      , arg           :: w ::: [String]           <?> "Values to encode"
      , debug         :: w ::: Bool               <?> "Run interactively"
      , getModels     :: w ::: Bool               <?> "Print example testcase for each execution path"
      , showTree      :: w ::: Bool               <?> "Print branches explored in tree view"
      , showReachableTree :: w ::: Bool           <?> "Print only reachable branches explored in tree view"
      , smttimeout    :: w ::: Maybe Natural      <?> "Timeout given to SMT solver in milliseconds (default: 60000)"
      , maxIterations :: w ::: Maybe Integer      <?> "Number of times we may revisit a particular branching point"
      , solver        :: w ::: Maybe Text         <?> "Used SMT solver: z3 (default) or cvc5"
      , smtdebug      :: w ::: Bool               <?> "Print smt queries sent to the solver"
      , assertions    :: w ::: Maybe [Word256]    <?> "Comma seperated list of solc panic codes to check for (default: everything except arithmetic overflow)"
      , askSmtIterations :: w ::: Maybe Integer   <?> "Number of times we may revisit a particular branching point before we consult the smt solver to check reachability (default: 5)"
      , numSolvers    :: w ::: Maybe Natural      <?> "Number of solver instances to use (default: number of cpu cores)"
      }
  | Equivalence -- prove equivalence between two programs
      { codeA         :: w ::: ByteString       <?> "Bytecode of the first program"
      , codeB         :: w ::: ByteString       <?> "Bytecode of the second program"
      , sig           :: w ::: Maybe Text       <?> "Signature of types to decode / encode"
      , smttimeout    :: w ::: Maybe Natural    <?> "Timeout given to SMT solver in milliseconds (default: 60000)"
      , maxIterations :: w ::: Maybe Integer    <?> "Number of times we may revisit a particular branching point"
      , solver        :: w ::: Maybe Text       <?> "Used SMT solver: z3 (default) or cvc5"
      , smtoutput     :: w ::: Bool             <?> "Print verbose smt output"
      , smtdebug      :: w ::: Bool             <?> "Print smt queries sent to the solver"
      , askSmtIterations :: w ::: Maybe Integer <?> "Number of times we may revisit a particular branching point before we consult the smt solver to check reachability (default: 5)"
      }
  | Exec -- Execute a given program with specified env & calldata
      { code        :: w ::: Maybe ByteString <?> "Program bytecode"
      , calldata    :: w ::: Maybe ByteString <?> "Tx: calldata"
      , address     :: w ::: Maybe Addr       <?> "Tx: address"
      , caller      :: w ::: Maybe Addr       <?> "Tx: caller"
      , origin      :: w ::: Maybe Addr       <?> "Tx: origin"
      , coinbase    :: w ::: Maybe Addr       <?> "Block: coinbase"
      , value       :: w ::: Maybe W256       <?> "Tx: Eth amount"
      , nonce       :: w ::: Maybe W256       <?> "Nonce of origin"
      , gas         :: w ::: Maybe W256       <?> "Tx: gas amount"
      , number      :: w ::: Maybe W256       <?> "Block: number"
      , timestamp   :: w ::: Maybe W256       <?> "Block: timestamp"
      , basefee     :: w ::: Maybe W256       <?> "Block: base fee"
      , priorityFee :: w ::: Maybe W256       <?> "Tx: priority fee"
      , gaslimit    :: w ::: Maybe W256       <?> "Tx: gas limit"
      , gasprice    :: w ::: Maybe W256       <?> "Tx: gas price"
      , create      :: w ::: Bool             <?> "Tx: creation"
      , maxcodesize :: w ::: Maybe W256       <?> "Block: max code size"
      , prevRandao  :: w ::: Maybe W256       <?> "Block: prevRandao"
      , chainid     :: w ::: Maybe W256       <?> "Env: chainId"
      , debug       :: w ::: Bool             <?> "Run interactively"
      , jsontrace   :: w ::: Bool             <?> "Print json trace output at every step"
      , trace       :: w ::: Bool             <?> "Dump trace"
      , state       :: w ::: Maybe String     <?> "Path to state repository"
      , cache       :: w ::: Maybe String     <?> "Path to rpc cache repository"
      , rpc         :: w ::: Maybe URL        <?> "Fetch state from a remote node"
      , block       :: w ::: Maybe W256       <?> "Block state is be fetched from"
      , jsonFile    :: w ::: Maybe String     <?> "Filename or path to dapp build output (default: out/*.solc.json)"
      , dappRoot    :: w ::: Maybe String     <?> "Path to dapp project root directory (default: . )"
      }
  | DappTest -- Run DSTest unit tests
      { jsonFile      :: w ::: Maybe String             <?> "Filename or path to dapp build output (default: out/*.solc.json)"
      , dappRoot      :: w ::: Maybe String             <?> "Path to dapp project root directory (default: . )"
      , debug         :: w ::: Bool                     <?> "Run interactively"
      , jsontrace     :: w ::: Bool                     <?> "Print json trace output at every step"
      , fuzzRuns      :: w ::: Maybe Int                <?> "Number of times to run fuzz tests"
      , depth         :: w ::: Maybe Int                <?> "Number of transactions to explore"
      , replay        :: w ::: Maybe (Text, ByteString) <?> "Custom fuzz case to run/debug"
      , rpc           :: w ::: Maybe URL                <?> "Fetch state from a remote node"
      , verbose       :: w ::: Maybe Int                <?> "Append call trace: {1} failures {2} all"
      , coverage      :: w ::: Bool                     <?> "Coverage analysis"
      , state         :: w ::: Maybe String             <?> "Path to state repository"
      , cache         :: w ::: Maybe String             <?> "Path to rpc cache repository"
      , match         :: w ::: Maybe String             <?> "Test case filter - only run methods matching regex"
      , covMatch      :: w ::: Maybe String             <?> "Coverage filter - only print coverage for files matching regex"
      , solver        :: w ::: Maybe Text               <?> "Used SMT solver: z3 (default) or cvc5"
      , smtdebug      :: w ::: Bool                     <?> "Print smt queries sent to the solver"
      , ffi           :: w ::: Bool                     <?> "Allow the usage of the hevm.ffi() cheatcode (WARNING: this allows test authors to execute arbitrary code on your machine)"
      , smttimeout    :: w ::: Maybe Natural            <?> "Timeout given to SMT solver in milliseconds (default: 60000)"
      , maxIterations :: w ::: Maybe Integer            <?> "Number of times we may revisit a particular branching point"
      , askSmtIterations :: w ::: Maybe Integer         <?> "Number of times we may revisit a particular branching point before we consult the smt solver to check reachability (default: 5)"
      }
  | BcTest -- Run an Ethereum Blockchain/GeneralState test
      { file      :: w ::: String    <?> "Path to .json test file"
      , test      :: w ::: [String]  <?> "Test case filter - only run specified test method(s)"
      , debug     :: w ::: Bool      <?> "Run interactively"
      , jsontrace :: w ::: Bool      <?> "Print json trace output at every step"
      , diff      :: w ::: Bool      <?> "Print expected vs. actual state on failure"
      , timeout   :: w ::: Maybe Int <?> "Execution timeout (default: 10 sec.)"
      }
  | Compliance -- Run Ethereum Blockchain compliance report
      { tests   :: w ::: String       <?> "Path to Ethereum Tests directory"
      , group   :: w ::: Maybe String <?> "Report group to run: VM or Blockchain (default: Blockchain)"
      , match   :: w ::: Maybe String <?> "Test case filter - only run methods matching regex"
      , skip    :: w ::: Maybe String <?> "Test case filter - skip tests containing string"
      , html    :: w ::: Bool         <?> "Output html report"
      , timeout :: w ::: Maybe Int    <?> "Execution timeout (default: 10 sec.)"
      }
  | MerkleTest -- Insert a set of key values and check against the given root
      { file :: w ::: String <?> "Path to .json test file"
      }
  | Version

  deriving (Options.Generic)

type URL = Text


-- For some reason haskell can't derive a
-- parseField instance for (Text, ByteString)
instance Options.ParseField (Text, ByteString)

deriving instance Options.ParseField Word256
deriving instance Options.ParseField [Word256]

instance Options.ParseRecord (Command Options.Wrapped) where
  parseRecord =
    Options.parseRecordWithModifiers Options.lispCaseModifiers

optsMode :: Command Options.Unwrapped -> Mode
optsMode x
  | Main.debug x = Debug
  | jsontrace x = JsonTrace
  | otherwise = Run

applyCache :: (Maybe String, Maybe String) -> IO (EVM.VM -> EVM.VM)
applyCache (state, cache) =
  let applyState = flip Facts.apply
      applyCache' = flip Facts.applyCache
  in case (state, cache) of
    (Nothing, Nothing) -> do
      pure id
    (Nothing, Just cachePath) -> do
      facts <- Git.loadFacts (Git.RepoAt cachePath)
      pure $ applyCache' facts
    (Just statePath, Nothing) -> do
      facts <- Git.loadFacts (Git.RepoAt statePath)
      pure $ applyState facts
    (Just statePath, Just cachePath) -> do
      cacheFacts <- Git.loadFacts (Git.RepoAt cachePath)
      stateFacts <- Git.loadFacts (Git.RepoAt statePath)
      pure $ (applyState stateFacts) . (applyCache' cacheFacts)

unitTestOptions :: Command Options.Unwrapped -> SolverGroup -> String -> IO UnitTestOptions
unitTestOptions cmd solvers testFile = do
  let root = fromMaybe "." (dappRoot cmd)
  srcInfo <- readSolc testFile >>= \case
    Nothing -> error "Could not read .sol.json file"
    Just (contractMap, sourceCache) ->
      pure $ dappInfo root contractMap sourceCache

  vmModifier <- applyCache (state cmd, cache cmd)

  params <- getParametersFromEnvironmentVariables (rpc cmd)

  let
    testn = testNumber params
    block' = if 0 == testn
       then EVM.Fetch.Latest
       else EVM.Fetch.BlockNumber testn

  pure EVM.UnitTest.UnitTestOptions
    { EVM.UnitTest.solvers = solvers
    , EVM.UnitTest.rpcInfo = case rpc cmd of
         Just url -> Just (block', url)
         Nothing  -> Nothing
    , EVM.UnitTest.maxIter = maxIterations cmd
    , EVM.UnitTest.askSmtIters = askSmtIterations cmd
    , EVM.UnitTest.smtdebug = smtdebug cmd
    , EVM.UnitTest.smtTimeout = smttimeout cmd
    , EVM.UnitTest.solver = solver cmd
    , EVM.UnitTest.covMatch = pack <$> covMatch cmd
    , EVM.UnitTest.verbose = verbose cmd
    , EVM.UnitTest.match = pack $ fromMaybe ".*" (match cmd)
    , EVM.UnitTest.maxDepth = depth cmd
    , EVM.UnitTest.fuzzRuns = fromMaybe 100 (fuzzRuns cmd)
    , EVM.UnitTest.replay = do
        arg' <- replay cmd
        return (fst arg', LazyByteString.fromStrict (hexByteString "--replay" $ strip0x $ snd arg'))
    , EVM.UnitTest.vmModifier = vmModifier
    , EVM.UnitTest.testParams = params
    , EVM.UnitTest.dapp = srcInfo
    , EVM.UnitTest.ffiAllowed = ffi cmd
    }

main :: IO ()
main = do
  cmd <- Options.unwrapRecord "hevm -- Ethereum evaluator"
  let
    root = fromMaybe "." (dappRoot cmd)
  case cmd of
    Version {} -> putStrLn (showVersion Paths.version)
    Symbolic {} -> withCurrentDirectory root $ assert cmd
    Equivalence {} -> equivalence cmd
    Exec {} ->
      launchExec cmd
    BcTest {} ->
      launchTest cmd
    DappTest {} ->
      withCurrentDirectory root $ do
        cores <- num <$> getNumProcessors
        withSolvers Z3 cores (smttimeout cmd) $ \solvers -> do
          testFile <- findJsonFile (jsonFile cmd)
          testOpts <- unitTestOptions cmd solvers testFile
          case (coverage cmd, optsMode cmd) of
            (False, Run) -> do
              res <- dappTest testOpts testFile (cache cmd)
              unless res exitFailure
            (False, Debug) -> liftIO $ TTY.main testOpts root testFile
            (False, JsonTrace) -> error "json traces not implemented for dappTest"
            (True, _) -> liftIO $ dappCoverage testOpts (optsMode cmd) testFile
    Compliance {} ->
      case (group cmd) of
        Just "Blockchain" -> launchScript "/run-blockchain-tests" cmd
        Just "VM" -> launchScript "/run-consensus-tests" cmd
        _ -> launchScript "/run-blockchain-tests" cmd
    MerkleTest {} -> merkleTest cmd

launchScript :: String -> Command Options.Unwrapped -> IO ()
launchScript script cmd =
  withCurrentDirectory (tests cmd) $ do
    dataDir <- Paths.getDataDir
    callProcess "bash"
      [ dataDir ++ script
      , "."
      , show (html cmd)
      , fromMaybe "" (match cmd)
      , fromMaybe "" (skip cmd)
      , show $ fromMaybe 10 (timeout cmd)
      ]

findJsonFile :: Maybe String -> IO String
findJsonFile (Just s) = pure s
findJsonFile Nothing = do
  outFiles <- listDirectory "out"
  case filter (isSuffixOf ".sol.json") outFiles of
    [x] -> pure ("out/" ++ x)
    [] ->
      error $ concat
        [ "No `*.sol.json' file found in `./out'.\n"
        , "Maybe you need to run `dapp build'.\n"
        , "You can specify a file with `--json-file'."
        ]
    xs ->
      error $ concat
        [ "Multiple `*.sol.json' files found in `./out'.\n"
        , "Specify one using `--json-file'.\n"
        , "Files found: "
        , intercalate ", " xs
        ]

equivalence :: Command Options.Unwrapped -> IO ()
equivalence cmd = do
  let bytecodeA = hexByteString "--code" . strip0x $ codeA cmd
      bytecodeB = hexByteString "--code" . strip0x $ codeB cmd
      veriOpts = VeriOpts { simp = True
                          , debug = False
                          , maxIter = maxIterations cmd
                          , askSmtIters = askSmtIterations cmd
                          , rpcInfo = Nothing
                          }

  withSolvers Z3 3 Nothing $ \s -> do
    res <- equivalenceCheck s bytecodeA bytecodeB veriOpts Nothing
    case containsA (Cex()) res of
      False -> do
        putStrLn "No discrepancies found"
        when (containsA (EVM.SymExec.Timeout()) res) $ do
          putStrLn "But timeout(s) occurred"
          exitFailure
      True -> do
        putStrLn $ "Not equivalent. Counterexample(s):" <> show res
        exitFailure

checkForVMErrors :: [EVM.VM] -> [String]
checkForVMErrors [] = []
checkForVMErrors (vm:vms) =
  case view EVM.result vm of
    Just (EVM.VMFailure (EVM.UnexpectedSymbolicArg pc msg _)) ->
      ("Unexpected symbolic argument at opcode: "
      <> show pc
      <> ". "
      <> msg
      ) : checkForVMErrors vms
    _ ->
      checkForVMErrors vms

getSrcInfo :: Command Options.Unwrapped -> IO DappInfo
getSrcInfo cmd =
  let root = fromMaybe "." (dappRoot cmd)
  in case (jsonFile cmd) of
    Nothing ->
      pure emptyDapp
    Just json -> readSolc json >>= \case
      Nothing ->
        pure emptyDapp
      Just (contractMap, sourceCache) ->
        pure $ dappInfo root contractMap sourceCache

-- Although it is tempting to fully abstract calldata and give any hints about
-- the nature of the signature doing so results in significant time spent in
-- consulting z3 about rather trivial matters. But with cvc5 it is quite
-- pleasant!

-- If function signatures are known, they should always be given for best results.
assert :: Command Options.Unwrapped -> IO ()
assert cmd = do
  let block'  = maybe EVM.Fetch.Latest EVM.Fetch.BlockNumber (block cmd)
      rpcinfo = (,) block' <$> rpc cmd
      decipher = hexByteString "bytes" . strip0x
  calldata' <- case (Main.calldata cmd, sig cmd) of
    -- fully abstract calldata
    (Nothing, Nothing) -> pure
      ( AbstractBuf "txdata"
      -- assert that the length of the calldata is never more than 2^64
      -- this is way larger than would ever be allowed by the gas limit
      -- and avoids spurious counterexamples during abi decoding
      -- TODO: can we encode calldata as an array with a smaller length?
      , [Expr.bufLength (AbstractBuf "txtdata") .< (Lit (2 ^ (64 :: Integer)))]
      )

    -- fully concrete calldata
    (Just c, Nothing) -> pure (ConcreteBuf (decipher c), [])
    -- calldata according to given abi with possible specializations from the `arg` list
    (Nothing, Just sig') -> do
      method' <- functionAbi sig'
      let typs = snd <$> view methodInputs method'
      pure $ symCalldata (view methodSignature method') typs (arg cmd) mempty
    _ -> error "incompatible options: calldata and abi"

  preState <- symvmFromCommand cmd calldata'
  let errCodes = fromMaybe defaultPanicCodes (assertions cmd)
  cores <- num <$> getNumProcessors
  let solverCount = fromMaybe cores (numSolvers cmd)
  withSolvers EVM.SMT.Z3 solverCount (smttimeout cmd) $ \solvers -> do
    if Main.debug cmd then do
      srcInfo <- getSrcInfo cmd
      void $ TTY.runFromVM
        solvers
        rpcinfo
        (maxIterations cmd)
        srcInfo
        preState
    else do
<<<<<<< HEAD
      let opts = VeriOpts { simp = False, debug = False, maxIter = (maxIterations cmd), askSmtIters = (askSmtIterations cmd), rpcInfo = rpcinfo}
      res <- verify solvers opts preState (Just $ checkAssertions errCodes)
=======
      let opts = VeriOpts { simp = True, debug = smtdebug cmd, maxIter = maxIterations cmd, askSmtIters = askSmtIterations cmd}
      (expr, res) <- verify solvers opts preState rpcinfo (Just $ checkAssertions errCodes)
>>>>>>> 8a9bb3ed
      case res of
        [Qed _] -> putStrLn "\nQED: No reachable property violations discovered\n"
        cexs -> do
          let counterexamples
                | null (getCexs cexs) = []
                | otherwise =
                   [ ""
                   , "Discovered the following counterexamples:"
                   , ""
                   ] <> fmap (formatCex (fst calldata')) (getCexs cexs)
              unknowns
                | null (getTimeouts cexs) = []
                | otherwise =
                   [ ""
                   , "Could not determine reachability of the following end states:"
                   , ""
                   ] <> fmap (formatExpr) (getTimeouts cexs)
          T.putStrLn $ T.unlines (counterexamples <> unknowns)
      when (showTree cmd) $ do
        putStrLn "=== Expression ===\n"
        T.putStrLn $ formatExpr expr
        putStrLn ""
      when (showReachableTree cmd) $ do
        reached <- reachable solvers expr
        putStrLn "=== Reachable Expression ===\n"
        T.putStrLn (formatExpr . snd $ reached)
        putStrLn ""
      when (getModels cmd) $ do
        putStrLn $ "=== Models for " <> show (Expr.numBranches expr) <> " branches ===\n"
        ms <- produceModels solvers expr
        forM_ ms (showModel (fst calldata'))

getCexs :: [VerifyResult] -> [SMTCex]
getCexs = mapMaybe go
  where
    go (Cex cex) = Just $ snd cex
    go _ = Nothing

getTimeouts :: [VerifyResult] -> [Expr End]
getTimeouts = mapMaybe go
  where
    go (Timeout leaf) = Just leaf
    go _ = Nothing

dappCoverage :: UnitTestOptions -> Mode -> String -> IO ()
dappCoverage opts _ solcFile =
  readSolc solcFile >>=
    \case
      Just (contractMap, sourceCache) -> do
        let unitTests = findUnitTests (EVM.UnitTest.match opts) $ Map.elems contractMap
        covs <- mconcat <$> mapM
          (coverageForUnitTestContract opts contractMap sourceCache) unitTests
        let
          dapp = dappInfo "." contractMap sourceCache
          f (k, vs) = do
            when (shouldPrintCoverage (EVM.UnitTest.covMatch opts) k) $ do
              putStr ("\x1b[0m" ++ "————— hevm coverage for ") -- Prefixed with color reset
              putStrLn (unpack k ++ " —————")
              putStrLn ""
              forM_ vs $ \(n, bs) -> do
                case ByteString.find (\x -> x /= 0x9 && x /= 0x20 && x /= 0x7d) bs of
                  Nothing -> putStr "\x1b[38;5;240m" -- Gray (Coverage status isn't relevant)
                  Just _ ->
                    case n of
                      -1 -> putStr "\x1b[38;5;240m" -- Gray (Coverage status isn't relevant)
                      0  -> putStr "\x1b[31m" -- Red (Uncovered)
                      _  -> putStr "\x1b[32m" -- Green (Covered)
                Char8.putStrLn bs
              putStrLn ""
        mapM_ f (Map.toList (coverageReport dapp covs))
      Nothing ->
        error ("Failed to read Solidity JSON for `" ++ solcFile ++ "'")

shouldPrintCoverage :: Maybe Text -> Text -> Bool
shouldPrintCoverage (Just covMatch) file = regexMatches covMatch file
shouldPrintCoverage Nothing file = not (isTestOrLib file)

isTestOrLib :: Text -> Bool
isTestOrLib file = T.isSuffixOf ".t.sol" file || areAnyPrefixOf ["src/test/", "src/tests/", "lib/"] file

areAnyPrefixOf :: [Text] -> Text -> Bool
areAnyPrefixOf prefixes t = any (flip T.isPrefixOf t) prefixes

launchExec :: Command Options.Unwrapped -> IO ()
launchExec cmd = do
  dapp <- getSrcInfo cmd
  vm <- vmFromCommand cmd
  smtjobs <- fromIntegral <$> getNumProcessors
<<<<<<< HEAD
  withSolvers Z3 smtjobs (smttimeout cmd) $ \solvers -> do
    case optsMode cmd of
      Run -> do
        vm' <- execStateT (EVM.Stepper.interpret (EVM.Fetch.oracle solvers rpcinfo) . void $ EVM.Stepper.execFully) vm
        --when (trace cmd) $ hPutStr stderr (showTraceTree dapp vm')
        case view EVM.result vm' of
          Nothing ->
            error "internal error; no EVM result"
          Just (EVM.VMFailure (EVM.Revert msg)) -> do
            let res = case msg of
                        ConcreteBuf bs -> bs
                        _ -> "<symbolic>"
            print $ ByteStringS res
            exitWith (ExitFailure 2)
          Just (EVM.VMFailure err) -> do
            print err
            exitWith (ExitFailure 2)
          Just (EVM.VMSuccess buf) -> do
            let msg = case buf of
                  ConcreteBuf msg' -> msg'
                  _ -> "<symbolic>"
            print $ ByteStringS msg
            case state cmd of
              Nothing -> pure ()
              Just path ->
                Git.saveFacts (Git.RepoAt path) (Facts.vmFacts vm')
            case cache cmd of
              Nothing -> pure ()
              Just path ->
                Git.saveFacts (Git.RepoAt path) (Facts.cacheFacts (view EVM.cache vm'))

      Debug -> void $ TTY.runFromVM solvers rpcinfo Nothing dapp vm
      --JsonTrace -> void $ execStateT (interpretWithTrace fetcher EVM.Stepper.runFully) vm
      _ -> error "TODO"
     where block' = maybe EVM.Fetch.Latest EVM.Fetch.BlockNumber (block cmd)
           rpcinfo = (,) block' <$> rpc cmd
=======
  case optsMode cmd of
    Run -> do
      vm' <- execStateT (EVM.Stepper.interpret (fetcher smtjobs) . void $ EVM.Stepper.execFully) vm
      when (trace cmd) $ T.hPutStr stderr (showTraceTree dapp vm')
      case view EVM.result vm' of
        Nothing ->
          error "internal error; no EVM result"
        Just (EVM.VMFailure (EVM.Revert msg)) -> do
          let res = case msg of
                      ConcreteBuf bs -> bs
                      _ -> "<symbolic>"
          print $ ByteStringS res
          exitWith (ExitFailure 2)
        Just (EVM.VMFailure err) -> do
          print err
          exitWith (ExitFailure 2)
        Just (EVM.VMSuccess buf) -> do
          let msg = case buf of
                ConcreteBuf msg' -> msg'
                _ -> "<symbolic>"
          print $ ByteStringS msg
          case state cmd of
            Nothing -> pure ()
            Just path ->
              Git.saveFacts (Git.RepoAt path) (Facts.vmFacts vm')
          case cache cmd of
            Nothing -> pure ()
            Just path ->
              Git.saveFacts (Git.RepoAt path) (Facts.cacheFacts (view EVM.cache vm'))

    Debug -> void $ TTY.runFromVM Nothing dapp (fetcher smtjobs) vm
    --JsonTrace -> void $ execStateT (interpretWithTrace fetcher EVM.Stepper.runFully) vm
    _ -> error "TODO"
   where fetcher smtjobs = maybe (EVM.Fetch.zero smtjobs (smttimeout cmd)) (EVM.Fetch.http smtjobs (smttimeout cmd) block') (rpc cmd)
         block' = maybe EVM.Fetch.Latest EVM.Fetch.BlockNumber (block cmd)
>>>>>>> 8a9bb3ed

data Testcase = Testcase {
  _entries :: [(Text, Maybe Text)],
  _root :: Text
} deriving Show

parseTups :: JSON.Value -> JSON.Parser [(Text, Maybe Text)]
parseTups (JSON.Array arr) = do
  tupList <- mapM parseJSON (V.toList arr)
  mapM (\[k, v] -> do
                  rhs <- parseJSON v
                  lhs <- parseJSON k
                  return (lhs, rhs))
         tupList
parseTups invalid = JSON.typeMismatch "Malformed array" invalid


parseTrieTest :: JSON.Object -> JSON.Parser Testcase
parseTrieTest p = do
  kvlist <- p .: "in"
  entries <- parseTups kvlist
  root <- p .: "root"
  return $ Testcase entries root

instance FromJSON Testcase where
  parseJSON (JSON.Object p) = parseTrieTest p
  parseJSON invalid = JSON.typeMismatch "Merkle test case" invalid

parseTrieTests :: Lazy.ByteString -> Either String (Map String Testcase)
parseTrieTests = JSON.eitherDecode'

merkleTest :: Command Options.Unwrapped -> IO ()
merkleTest cmd = do
  parsed <- parseTrieTests <$> LazyByteString.readFile (file cmd)
  case parsed of
    Left err -> print err
    Right testcases -> mapM_ runMerkleTest testcases

runMerkleTest :: Testcase -> IO ()
runMerkleTest (Testcase entries root) =
  case Patricia.calcRoot entries' of
    Nothing ->
      error "Test case failed"
    Just n ->
      case n == strip0x (hexText root) of
        True ->
          putStrLn "Test case success"
        False ->
          error ("Test case failure; expected " <> show root
                 <> " but got " <> show (ByteStringS n))
  where entries' = fmap (\(k, v) ->
                           (tohexOrText k,
                            tohexOrText (fromMaybe mempty v)))
                   entries

tohexOrText :: Text -> ByteString
tohexOrText s = case "0x" `Char8.isPrefixOf` encodeUtf8 s of
                  True -> hexText s
                  False -> encodeUtf8 s

-- | Creates a (concrete) VM from command line options
vmFromCommand :: Command Options.Unwrapped -> IO EVM.VM
vmFromCommand cmd = do
  withCache <- applyCache (state cmd, cache cmd)

  (miner,ts,baseFee,blockNum,prevRan) <- case rpc cmd of
    Nothing -> return (0,Lit 0,0,0,0)
    Just url -> EVM.Fetch.fetchBlockFrom block' url >>= \case
      Nothing -> error "Could not fetch block"
      Just EVM.Block{..} -> return (_coinbase
                                   , _timestamp
                                   , _baseFee
                                   , _number
                                   , _prevRandao
                                   )

  contract <- case (rpc cmd, address cmd, code cmd) of
    (Just url, Just addr', Just c) -> do
      EVM.Fetch.fetchContractFrom block' url addr' >>= \case
        Nothing ->
          error $ "contract not found: " <> show address'
        Just contract' ->
          -- if both code and url is given,
          -- fetch the contract and overwrite the code
          return $
            EVM.initialContract  (mkCode $ hexByteString "--code" $ strip0x c)
              & set EVM.balance  (view EVM.balance  contract')
              & set EVM.nonce    (view EVM.nonce    contract')
              & set EVM.external (view EVM.external contract')

    (Just url, Just addr', Nothing) ->
      EVM.Fetch.fetchContractFrom block' url addr' >>= \case
        Nothing ->
          error $ "contract not found: " <> show address'
        Just contract' -> return contract'

    (_, _, Just c)  ->
      return $
        EVM.initialContract (mkCode $ hexByteString "--code" $ strip0x c)

    (_, _, Nothing) ->
      error "must provide at least (rpc + address) or code"

  let ts' = case unlit ts of
        Just t -> t
        Nothing -> error "unexpected symbolic timestamp when executing vm test"

  return $ VMTest.initTx $ withCache (vm0 baseFee miner ts' blockNum prevRan contract)
    where
        block'   = maybe EVM.Fetch.Latest EVM.Fetch.BlockNumber (block cmd)
        value'   = word value 0
        caller'  = addr caller 0
        origin'  = addr origin 0
        calldata' = ConcreteBuf $ bytes Main.calldata ""
        decipher = hexByteString "bytes" . strip0x
        mkCode bs = if create cmd
                    then EVM.InitCode bs mempty
                    else EVM.RuntimeCode (fromJust $ Expr.toList (ConcreteBuf bs))
        address' = if create cmd
              then addr address (createAddress origin' (word nonce 0))
              else addr address 0xacab

        vm0 baseFee miner ts blockNum prevRan c = EVM.makeVm $ EVM.VMOpts
          { EVM.vmoptContract      = c
          , EVM.vmoptCalldata      = (calldata', [])
          , EVM.vmoptValue         = Lit value'
          , EVM.vmoptAddress       = address'
          , EVM.vmoptCaller        = litAddr caller'
          , EVM.vmoptOrigin        = origin'
          , EVM.vmoptGas           = 0
          , EVM.vmoptBaseFee       = baseFee
          , EVM.vmoptPriorityFee   = 0
          , EVM.vmoptGaslimit      = 0
          , EVM.vmoptCoinbase      = addr coinbase miner
          , EVM.vmoptNumber        = word number blockNum
          , EVM.vmoptTimestamp     = Lit $ word timestamp ts
          , EVM.vmoptBlockGaslimit = 0
          , EVM.vmoptGasprice      = 0
          , EVM.vmoptMaxCodeSize   = word maxcodesize 0xffffffff
          , EVM.vmoptPrevRandao    = word prevRandao prevRan
          , EVM.vmoptSchedule      = FeeSchedule.berlin
          , EVM.vmoptChainId       = word chainid 1
          , EVM.vmoptCreate        = create cmd
          , EVM.vmoptStorageBase   = EVM.Concrete
          , EVM.vmoptTxAccessList  = mempty -- TODO: support me soon
          , EVM.vmoptAllowFFI      = False
          }
        word f def = fromMaybe def (f cmd)
        addr f def = fromMaybe def (f cmd)
        bytes f def = maybe def decipher (f cmd)

<<<<<<< HEAD
symvmFromCommand :: Command Options.Unwrapped -> IO (EVM.VM)
symvmFromCommand cmd = do
  (miner,blockNum,baseFee,prevRan) <- case rpc cmd of
=======
symvmFromCommand :: Command Options.Unwrapped -> (Expr Buf, [Prop]) -> IO (EVM.VM)
symvmFromCommand cmd calldata' = do
  (miner,blockNum,baseFee,diff) <- case rpc cmd of
>>>>>>> 8a9bb3ed
    Nothing -> return (0,0,0,0)
    Just url -> EVM.Fetch.fetchBlockFrom block' url >>= \case
      Nothing -> error "Could not fetch block"
      Just EVM.Block{..} -> return (_coinbase
                                   , _number
                                   , _baseFee
                                   , _prevRandao
                                   )

  let
    caller' = Caller 0
    ts = maybe Timestamp Lit (timestamp cmd)
    callvalue' = maybe (CallValue 0) Lit (value cmd)
  -- TODO: rework this, ConcreteS not needed anymore
  let store = case storageModel cmd of
                -- InitialS and SymbolicS can read and write to symbolic locations
                -- ConcreteS cannot (instead values can be fetched from rpc!)
                -- Initial defaults to 0 for uninitialized storage slots,
                -- whereas the values of SymbolicS are unconstrained.
                Just InitialS  -> EmptyStore
                Just ConcreteS -> ConcreteStore mempty
                Just SymbolicS -> AbstractStore
                Nothing -> if create cmd then EmptyStore else AbstractStore

  withCache <- applyCache (state cmd, cache cmd)

  contract' <- case (rpc cmd, address cmd, code cmd) of
    (Just url, Just addr', _) ->
      EVM.Fetch.fetchContractFrom block' url addr' >>= \case
        Nothing ->
          error "contract not found."
        Just contract' -> return contract''
          where
            contract'' = case code cmd of
              Nothing -> contract'
              -- if both code and url is given,
              -- fetch the contract and overwrite the code
              Just c -> EVM.initialContract (mkCode $ decipher c)
                        -- TODO: fix this
                        -- & set EVM.origStorage (view EVM.origStorage contract')
                        & set EVM.balance     (view EVM.balance contract')
                        & set EVM.nonce       (view EVM.nonce contract')
                        & set EVM.external    (view EVM.external contract')

    (_, _, Just c)  ->
      return (EVM.initialContract . mkCode $ decipher c)
    (_, _, Nothing) ->
      error "must provide at least (rpc + address) or code"

  return $ (VMTest.initTx $ withCache $ vm0 baseFee miner ts blockNum prevRan calldata' callvalue' caller' contract')
    & set (EVM.env . EVM.storage) store

  where
    decipher = hexByteString "bytes" . strip0x
    block'   = maybe EVM.Fetch.Latest EVM.Fetch.BlockNumber (block cmd)
    origin'  = addr origin 0
    mkCode bs = if create cmd
                   then EVM.InitCode bs mempty
                   else EVM.RuntimeCode (fromJust . Expr.toList $ ConcreteBuf bs)
    address' = if create cmd
          then addr address (createAddress origin' (word nonce 0))
          else addr address 0xacab
<<<<<<< HEAD
    vm0 baseFee miner ts blockNum prevRan calldata' callvalue' caller' c = EVM.makeVm $ EVM.VMOpts
=======
    vm0 baseFee miner ts blockNum diff cd' callvalue' caller' c = EVM.makeVm $ EVM.VMOpts
>>>>>>> 8a9bb3ed
      { EVM.vmoptContract      = c
      , EVM.vmoptCalldata      = cd'
      , EVM.vmoptValue         = callvalue'
      , EVM.vmoptAddress       = address'
      , EVM.vmoptCaller        = caller'
      , EVM.vmoptOrigin        = origin'
      , EVM.vmoptGas           = 0xffffffffffffffff
      , EVM.vmoptGaslimit      = 0xffffffffffffffff
      , EVM.vmoptBaseFee       = baseFee
      , EVM.vmoptPriorityFee   = word priorityFee 0
      , EVM.vmoptCoinbase      = addr coinbase miner
      , EVM.vmoptNumber        = word number blockNum
      , EVM.vmoptTimestamp     = ts
      , EVM.vmoptBlockGaslimit = 0
      , EVM.vmoptGasprice      = 0
      , EVM.vmoptMaxCodeSize   = word maxcodesize 0xffffffff
      , EVM.vmoptPrevRandao    = word prevRandao prevRan
      , EVM.vmoptSchedule      = FeeSchedule.berlin
      , EVM.vmoptChainId       = word chainid 1
      , EVM.vmoptCreate        = create cmd
      , EVM.vmoptStorageBase   = EVM.Symbolic
      , EVM.vmoptTxAccessList  = mempty
      , EVM.vmoptAllowFFI      = False
      }
    word f def = fromMaybe def (f cmd)
    addr f def = fromMaybe def (f cmd)

launchTest :: HasCallStack => Command Options.Unwrapped ->  IO ()
launchTest cmd = do
  parsed <- VMTest.parseBCSuite <$> LazyByteString.readFile (file cmd)
  case parsed of
     Left "No cases to check." -> putStrLn "no-cases ok"
     Left err -> print err
     Right allTests ->
       let testFilter =
             if null (test cmd)
             then id
             else filter (\(x, _) -> elem x (test cmd))
       in
         mapM_ (runVMTest (diff cmd) (optsMode cmd) (timeout cmd)) $
           testFilter (Map.toList allTests)

runVMTest :: HasCallStack => Bool -> Mode -> Maybe Int -> (String, VMTest.Case) -> IO Bool
runVMTest diffmode mode timelimit (name, x) =
 do
  let vm0 = VMTest.vmForCase x
  putStr (name ++ " ")
  hFlush stdout
  result <- do
    action <- async $
      case mode of
        Run ->
          Timeout.timeout (1000000 * (fromMaybe 10 timelimit)) $
            execStateT (EVM.Stepper.interpret (EVM.Fetch.zero 0 (Just 0)) . void $ EVM.Stepper.execFully) vm0
        Debug ->
          withSolvers Z3 0 Nothing $ \solvers -> Just <$> TTY.runFromVM solvers Nothing Nothing emptyDapp vm0
        JsonTrace ->
          error "JsonTrace: implement me"
          -- Just <$> execStateT (EVM.UnitTest.interpretWithCoverage EVM.Fetch.zero EVM.Stepper.runFully) vm0
    waitCatch action
  case result of
    Right (Just vm1) -> do
      ok <- VMTest.checkExpectation diffmode x vm1
      putStrLn (if ok then "ok" else "")
      return ok
    Right Nothing -> do
      putStrLn "timeout"
      return False
    Left e -> do
      putStrLn $ "error: " ++ if diffmode
        then show e
        else (head . lines . show) e
      return False

parseAbi :: (AsValue s) => s -> (Text, [AbiType])
parseAbi abijson =
  (signature abijson, snd
    <$> parseMethodInput
    <$> V.toList
      (fromMaybe (error "Malformed function abi") (abijson ^? key "inputs" . _Array)))

abiencode :: (AsValue s) => Maybe s -> [String] -> ByteString
abiencode Nothing _ = error "missing required argument: abi"
abiencode (Just abijson) args =
  let (sig', declarations) = parseAbi abijson
  in if length declarations == length args
     then abiMethod sig' $ AbiTuple . V.fromList $ zipWith makeAbiValue declarations args
     else error $ "wrong number of arguments:" <> show (length args) <> ": " <> show args<|MERGE_RESOLUTION|>--- conflicted
+++ resolved
@@ -449,13 +449,8 @@
         srcInfo
         preState
     else do
-<<<<<<< HEAD
-      let opts = VeriOpts { simp = False, debug = False, maxIter = (maxIterations cmd), askSmtIters = (askSmtIterations cmd), rpcInfo = rpcinfo}
-      res <- verify solvers opts preState (Just $ checkAssertions errCodes)
-=======
-      let opts = VeriOpts { simp = True, debug = smtdebug cmd, maxIter = maxIterations cmd, askSmtIters = askSmtIterations cmd}
-      (expr, res) <- verify solvers opts preState rpcinfo (Just $ checkAssertions errCodes)
->>>>>>> 8a9bb3ed
+      let opts = VeriOpts { simp = True, debug = smtdebug cmd, maxIter = maxIterations cmd, askSmtIters = askSmtIterations cmd, rpcInfo = rpcinfo}
+      (expr, res) <- verify solvers opts preState (Just $ checkAssertions errCodes)
       case res of
         [Qed _] -> putStrLn "\nQED: No reachable property violations discovered\n"
         cexs -> do
@@ -544,12 +539,11 @@
   dapp <- getSrcInfo cmd
   vm <- vmFromCommand cmd
   smtjobs <- fromIntegral <$> getNumProcessors
-<<<<<<< HEAD
   withSolvers Z3 smtjobs (smttimeout cmd) $ \solvers -> do
     case optsMode cmd of
       Run -> do
         vm' <- execStateT (EVM.Stepper.interpret (EVM.Fetch.oracle solvers rpcinfo) . void $ EVM.Stepper.execFully) vm
-        --when (trace cmd) $ hPutStr stderr (showTraceTree dapp vm')
+        when (trace cmd) $ T.hPutStr stderr (showTraceTree dapp vm')
         case view EVM.result vm' of
           Nothing ->
             error "internal error; no EVM result"
@@ -581,43 +575,6 @@
       _ -> error "TODO"
      where block' = maybe EVM.Fetch.Latest EVM.Fetch.BlockNumber (block cmd)
            rpcinfo = (,) block' <$> rpc cmd
-=======
-  case optsMode cmd of
-    Run -> do
-      vm' <- execStateT (EVM.Stepper.interpret (fetcher smtjobs) . void $ EVM.Stepper.execFully) vm
-      when (trace cmd) $ T.hPutStr stderr (showTraceTree dapp vm')
-      case view EVM.result vm' of
-        Nothing ->
-          error "internal error; no EVM result"
-        Just (EVM.VMFailure (EVM.Revert msg)) -> do
-          let res = case msg of
-                      ConcreteBuf bs -> bs
-                      _ -> "<symbolic>"
-          print $ ByteStringS res
-          exitWith (ExitFailure 2)
-        Just (EVM.VMFailure err) -> do
-          print err
-          exitWith (ExitFailure 2)
-        Just (EVM.VMSuccess buf) -> do
-          let msg = case buf of
-                ConcreteBuf msg' -> msg'
-                _ -> "<symbolic>"
-          print $ ByteStringS msg
-          case state cmd of
-            Nothing -> pure ()
-            Just path ->
-              Git.saveFacts (Git.RepoAt path) (Facts.vmFacts vm')
-          case cache cmd of
-            Nothing -> pure ()
-            Just path ->
-              Git.saveFacts (Git.RepoAt path) (Facts.cacheFacts (view EVM.cache vm'))
-
-    Debug -> void $ TTY.runFromVM Nothing dapp (fetcher smtjobs) vm
-    --JsonTrace -> void $ execStateT (interpretWithTrace fetcher EVM.Stepper.runFully) vm
-    _ -> error "TODO"
-   where fetcher smtjobs = maybe (EVM.Fetch.zero smtjobs (smttimeout cmd)) (EVM.Fetch.http smtjobs (smttimeout cmd) block') (rpc cmd)
-         block' = maybe EVM.Fetch.Latest EVM.Fetch.BlockNumber (block cmd)
->>>>>>> 8a9bb3ed
 
 data Testcase = Testcase {
   _entries :: [(Text, Maybe Text)],
@@ -769,15 +726,9 @@
         addr f def = fromMaybe def (f cmd)
         bytes f def = maybe def decipher (f cmd)
 
-<<<<<<< HEAD
-symvmFromCommand :: Command Options.Unwrapped -> IO (EVM.VM)
-symvmFromCommand cmd = do
-  (miner,blockNum,baseFee,prevRan) <- case rpc cmd of
-=======
 symvmFromCommand :: Command Options.Unwrapped -> (Expr Buf, [Prop]) -> IO (EVM.VM)
 symvmFromCommand cmd calldata' = do
-  (miner,blockNum,baseFee,diff) <- case rpc cmd of
->>>>>>> 8a9bb3ed
+  (miner,blockNum,baseFee,prevRan) <- case rpc cmd of
     Nothing -> return (0,0,0,0)
     Just url -> EVM.Fetch.fetchBlockFrom block' url >>= \case
       Nothing -> error "Could not fetch block"
@@ -840,11 +791,7 @@
     address' = if create cmd
           then addr address (createAddress origin' (word nonce 0))
           else addr address 0xacab
-<<<<<<< HEAD
-    vm0 baseFee miner ts blockNum prevRan calldata' callvalue' caller' c = EVM.makeVm $ EVM.VMOpts
-=======
-    vm0 baseFee miner ts blockNum diff cd' callvalue' caller' c = EVM.makeVm $ EVM.VMOpts
->>>>>>> 8a9bb3ed
+    vm0 baseFee miner ts blockNum prevRan cd' callvalue' caller' c = EVM.makeVm $ EVM.VMOpts
       { EVM.vmoptContract      = c
       , EVM.vmoptCalldata      = cd'
       , EVM.vmoptValue         = callvalue'
