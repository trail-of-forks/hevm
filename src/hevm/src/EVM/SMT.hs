{-# Language DataKinds #-}
{-# Language GADTs #-}
{-# Language PolyKinds #-}
{-# Language ScopedTypeVariables #-}
{-# Language TypeApplications #-}
{-# Language QuasiQuotes #-}

{- |
    Module: EVM.SMT
    Description: Utilities for building and executing SMT queries from Expr instances
-}
module EVM.SMT where

import Prelude hiding (LT, GT)

import GHC.Natural
import Control.Monad
import GHC.IO.Handle (Handle, hFlush, hSetBuffering, BufferMode(..))
import Control.Concurrent.Chan (Chan, newChan, writeChan, readChan)
import Control.Concurrent (forkIO, killThread)
import Data.Char (isSpace)
import Data.Containers.ListUtils (nubOrd)
import Language.SMT2.Parser (getValueRes, parseCommentFreeFileMsg)
import Language.SMT2.Syntax (SpecConstant(..), GeneralRes(..), Term(..), QualIdentifier(..), Identifier(..), Sort(..), Index(..), VarBinding(..))
import Data.Word
import Numeric (readHex)
import Data.ByteString (ByteString)
import Data.Maybe (fromMaybe)

import qualified Data.ByteString as BS
import qualified Data.List as List
import qualified Data.List.NonEmpty as NE
import Data.List.NonEmpty (NonEmpty, NonEmpty((:|)))
import Data.String.Here
import Data.Map (Map)
import qualified Data.Map as Map
import Data.Text.Lazy (Text)
import qualified Data.Text as TS
import qualified Data.Text.Lazy as T
import qualified Data.Text.Lazy.IO as T
import Data.Text.Lazy.Builder
import Data.Bifunctor (second)
import System.Process (createProcess, cleanupProcess, proc, ProcessHandle, std_in, std_out, std_err, StdStream(..))

import EVM.Types
import EVM.Traversals
import EVM.CSE
import EVM.Keccak
import EVM.Expr hiding (copySlice, writeWord, op1, op2, op3, drop)


-- ** Encoding ** ----------------------------------------------------------------------------------
-- variable names in SMT that we want to get values for
data CexVars = CexVars
  { calldataV :: [Text]
  , buffersV :: [Text]
  , blockContextV :: [Text]
  , txContextV :: [Text]
  }
  deriving (Eq, Show)

instance Semigroup CexVars where
  (CexVars a b c d) <> (CexVars a2 b2 c2 d2) = CexVars (a <> a2) (b <> b2) (c <> c2) (d <> d2)

instance Monoid CexVars where
    mempty = CexVars
      { calldataV = mempty
      , buffersV = mempty
      , blockContextV = mempty
      , txContextV = mempty
      }

data SMTCex = SMTCex
  { vars :: Map (Expr EWord) W256
  , buffers :: Map (Expr Buf) ByteString
  , blockContext :: Map (Expr EWord) W256
  , txContext :: Map (Expr EWord) W256
  }
  deriving (Eq, Show)

data SMT2 = SMT2 [Builder] CexVars
  deriving (Eq, Show)

instance Semigroup SMT2 where
  (SMT2 a b) <> (SMT2 a2 b2) = SMT2 (a <> a2) (b <> b2)

instance Monoid SMT2 where
  mempty = SMT2 mempty mempty

formatSMT2 :: SMT2 -> Text
formatSMT2 (SMT2 ls _) = T.unlines (fmap toLazyText ls)

-- | Reads all intermediate variables from the builder state and produces SMT declaring them as constants
declareIntermediates :: BufEnv -> StoreEnv -> SMT2
declareIntermediates bufs stores =
  let encSs = Map.mapWithKey encodeStore stores
      encBs = Map.mapWithKey encodeBuf bufs
      sorted = List.sortBy compareFst $ Map.toList $ encSs <> encBs
      decls = fmap snd sorted
  in SMT2 ([fromText "; intermediate buffers & stores"] <> decls) mempty
  where
    compareFst (l, _) (r, _) = compare l r
    encodeBuf n expr =
       fromLazyText ("(define-const buf" <> (T.pack . show $ n) <> " Buf ") <> exprToSMT expr <> ")"
    encodeStore n expr =
       fromLazyText ("(define-const store" <> (T.pack . show $ n) <> " Storage ") <> exprToSMT expr <> ")"

assertProps :: [Prop] -> SMT2
assertProps ps =
  let encs = map propToSMT ps_elim
      intermediates = declareIntermediates bufs stores in
  prelude
  <> (declareBufs . nubOrd $ foldl (<>) [] allBufs)
  <> SMT2 [""] mempty
  <> (declareVars . nubOrd $ foldl (<>) [] allVars)
  <> SMT2 [""] mempty
  <> (declareFrameContext . nubOrd $ foldl (<>) [] frameCtx)
  <> SMT2 [""] mempty
  <> (declareBlockContext . nubOrd $ foldl (<>) [] blockCtx)
  <> SMT2 [""] mempty
  <> intermediates
  <> SMT2 [""] mempty
  <> keccakAssumes
  <> SMT2 [""] mempty
  <> SMT2 (fmap (\p -> "(assert " <> p <> ")") encs) mempty

  where
    (ps_elim, bufs, stores) = eliminateProps ps

    allBufs = fmap referencedBufs' ps_elim <> fmap referencedBufs bufVals <> fmap referencedBufs storeVals
    allVars = fmap referencedVars' ps_elim <> fmap referencedVars bufVals <> fmap referencedVars storeVals
    frameCtx = fmap referencedFrameContext' ps_elim <> fmap referencedFrameContext bufVals <> fmap referencedFrameContext storeVals
    blockCtx = fmap referencedBlockContext' ps_elim <> fmap referencedBlockContext bufVals <> fmap referencedBlockContext storeVals

    bufVals = Map.elems bufs
    storeVals = Map.elems stores

    keccakAssumes
      = SMT2 ["; keccak assumptions"] mempty
      <> SMT2 (fmap (\p -> "(assert " <> propToSMT p <> ")") (keccakAssumptions ps_elim bufVals storeVals)) mempty


prelude :: SMT2
prelude =  (flip SMT2) mempty $ fmap (fromLazyText . T.drop 2) . T.lines $ [i|
  ; logic
  ; TODO: this creates an error when used with z3?
  ;(set-logic QF_AUFBV)
  (set-logic ALL)

  ; types
  (define-sort Byte () (_ BitVec 8))
  (define-sort Word () (_ BitVec 256))
  (define-sort Buf () (Array Word Byte))

  ; address -> slot -> value
  (define-sort Storage () (Array Word (Array Word Word)))

  ; hash functions
  (declare-fun keccak (Buf) Word)
  (declare-fun sha256 (Buf) Word)

  ; word indexing
  (define-fun indexWord31 ((w Word)) Byte ((_ extract 7 0) w))
  (define-fun indexWord30 ((w Word)) Byte ((_ extract 15 8) w))
  (define-fun indexWord29 ((w Word)) Byte ((_ extract 23 16) w))
  (define-fun indexWord28 ((w Word)) Byte ((_ extract 31 24) w))
  (define-fun indexWord27 ((w Word)) Byte ((_ extract 39 32) w))
  (define-fun indexWord26 ((w Word)) Byte ((_ extract 47 40) w))
  (define-fun indexWord25 ((w Word)) Byte ((_ extract 55 48) w))
  (define-fun indexWord24 ((w Word)) Byte ((_ extract 63 56) w))
  (define-fun indexWord23 ((w Word)) Byte ((_ extract 71 64) w))
  (define-fun indexWord22 ((w Word)) Byte ((_ extract 79 72) w))
  (define-fun indexWord21 ((w Word)) Byte ((_ extract 87 80) w))
  (define-fun indexWord20 ((w Word)) Byte ((_ extract 95 88) w))
  (define-fun indexWord19 ((w Word)) Byte ((_ extract 103 96) w))
  (define-fun indexWord18 ((w Word)) Byte ((_ extract 111 104) w))
  (define-fun indexWord17 ((w Word)) Byte ((_ extract 119 112) w))
  (define-fun indexWord16 ((w Word)) Byte ((_ extract 127 120) w))
  (define-fun indexWord15 ((w Word)) Byte ((_ extract 135 128) w))
  (define-fun indexWord14 ((w Word)) Byte ((_ extract 143 136) w))
  (define-fun indexWord13 ((w Word)) Byte ((_ extract 151 144) w))
  (define-fun indexWord12 ((w Word)) Byte ((_ extract 159 152) w))
  (define-fun indexWord11 ((w Word)) Byte ((_ extract 167 160) w))
  (define-fun indexWord10 ((w Word)) Byte ((_ extract 175 168) w))
  (define-fun indexWord9 ((w Word)) Byte ((_ extract 183 176) w))
  (define-fun indexWord8 ((w Word)) Byte ((_ extract 191 184) w))
  (define-fun indexWord7 ((w Word)) Byte ((_ extract 199 192) w))
  (define-fun indexWord6 ((w Word)) Byte ((_ extract 207 200) w))
  (define-fun indexWord5 ((w Word)) Byte ((_ extract 215 208) w))
  (define-fun indexWord4 ((w Word)) Byte ((_ extract 223 216) w))
  (define-fun indexWord3 ((w Word)) Byte ((_ extract 231 224) w))
  (define-fun indexWord2 ((w Word)) Byte ((_ extract 239 232) w))
  (define-fun indexWord1 ((w Word)) Byte ((_ extract 247 240) w))
  (define-fun indexWord0 ((w Word)) Byte ((_ extract 255 248) w))

  ; symbolic word indexing
  ; a bitshift based version might be more performant here...
  (define-fun indexWord ((idx Word) (w Word)) Byte
    (ite (bvuge idx (_ bv32 256)) (_ bv0 8)
    (ite (= idx (_ bv31 256)) (indexWord31 w)
    (ite (= idx (_ bv30 256)) (indexWord30 w)
    (ite (= idx (_ bv29 256)) (indexWord29 w)
    (ite (= idx (_ bv28 256)) (indexWord28 w)
    (ite (= idx (_ bv27 256)) (indexWord27 w)
    (ite (= idx (_ bv26 256)) (indexWord26 w)
    (ite (= idx (_ bv25 256)) (indexWord25 w)
    (ite (= idx (_ bv24 256)) (indexWord24 w)
    (ite (= idx (_ bv23 256)) (indexWord23 w)
    (ite (= idx (_ bv22 256)) (indexWord22 w)
    (ite (= idx (_ bv21 256)) (indexWord21 w)
    (ite (= idx (_ bv20 256)) (indexWord20 w)
    (ite (= idx (_ bv19 256)) (indexWord19 w)
    (ite (= idx (_ bv18 256)) (indexWord18 w)
    (ite (= idx (_ bv17 256)) (indexWord17 w)
    (ite (= idx (_ bv16 256)) (indexWord16 w)
    (ite (= idx (_ bv15 256)) (indexWord15 w)
    (ite (= idx (_ bv14 256)) (indexWord14 w)
    (ite (= idx (_ bv13 256)) (indexWord13 w)
    (ite (= idx (_ bv12 256)) (indexWord12 w)
    (ite (= idx (_ bv11 256)) (indexWord11 w)
    (ite (= idx (_ bv10 256)) (indexWord10 w)
    (ite (= idx (_ bv9 256)) (indexWord9 w)
    (ite (= idx (_ bv8 256)) (indexWord8 w)
    (ite (= idx (_ bv7 256)) (indexWord7 w)
    (ite (= idx (_ bv6 256)) (indexWord6 w)
    (ite (= idx (_ bv5 256)) (indexWord5 w)
    (ite (= idx (_ bv4 256)) (indexWord4 w)
    (ite (= idx (_ bv3 256)) (indexWord3 w)
    (ite (= idx (_ bv2 256)) (indexWord2 w)
    (ite (= idx (_ bv1 256)) (indexWord1 w)
    (indexWord0 w)
    ))))))))))))))))))))))))))))))))
  )

  ; buffers
  (declare-fun bufLength (Buf) Word)
  (define-const emptyBuf Buf ((as const Buf) #b00000000))

  (define-fun readWord ((idx Word) (buf Buf)) Word
    (concat
      (select buf idx)
      (select buf (bvadd idx #x0000000000000000000000000000000000000000000000000000000000000001))
      (select buf (bvadd idx #x0000000000000000000000000000000000000000000000000000000000000002))
      (select buf (bvadd idx #x0000000000000000000000000000000000000000000000000000000000000003))
      (select buf (bvadd idx #x0000000000000000000000000000000000000000000000000000000000000004))
      (select buf (bvadd idx #x0000000000000000000000000000000000000000000000000000000000000005))
      (select buf (bvadd idx #x0000000000000000000000000000000000000000000000000000000000000006))
      (select buf (bvadd idx #x0000000000000000000000000000000000000000000000000000000000000007))
      (select buf (bvadd idx #x0000000000000000000000000000000000000000000000000000000000000008))
      (select buf (bvadd idx #x0000000000000000000000000000000000000000000000000000000000000009))
      (select buf (bvadd idx #x000000000000000000000000000000000000000000000000000000000000000a))
      (select buf (bvadd idx #x000000000000000000000000000000000000000000000000000000000000000b))
      (select buf (bvadd idx #x000000000000000000000000000000000000000000000000000000000000000c))
      (select buf (bvadd idx #x000000000000000000000000000000000000000000000000000000000000000d))
      (select buf (bvadd idx #x000000000000000000000000000000000000000000000000000000000000000e))
      (select buf (bvadd idx #x000000000000000000000000000000000000000000000000000000000000000f))
      (select buf (bvadd idx #x0000000000000000000000000000000000000000000000000000000000000010))
      (select buf (bvadd idx #x0000000000000000000000000000000000000000000000000000000000000011))
      (select buf (bvadd idx #x0000000000000000000000000000000000000000000000000000000000000012))
      (select buf (bvadd idx #x0000000000000000000000000000000000000000000000000000000000000013))
      (select buf (bvadd idx #x0000000000000000000000000000000000000000000000000000000000000014))
      (select buf (bvadd idx #x0000000000000000000000000000000000000000000000000000000000000015))
      (select buf (bvadd idx #x0000000000000000000000000000000000000000000000000000000000000016))
      (select buf (bvadd idx #x0000000000000000000000000000000000000000000000000000000000000017))
      (select buf (bvadd idx #x0000000000000000000000000000000000000000000000000000000000000018))
      (select buf (bvadd idx #x0000000000000000000000000000000000000000000000000000000000000019))
      (select buf (bvadd idx #x000000000000000000000000000000000000000000000000000000000000001a))
      (select buf (bvadd idx #x000000000000000000000000000000000000000000000000000000000000001b))
      (select buf (bvadd idx #x000000000000000000000000000000000000000000000000000000000000001c))
      (select buf (bvadd idx #x000000000000000000000000000000000000000000000000000000000000001d))
      (select buf (bvadd idx #x000000000000000000000000000000000000000000000000000000000000001e))
      (select buf (bvadd idx #x000000000000000000000000000000000000000000000000000000000000001f))
    )
  )

  (define-fun writeWord ((idx Word) (val Word) (buf Buf)) Buf
      (store (store (store (store (store (store (store (store (store (store (store (store (store (store (store (store (store
      (store (store (store (store (store (store (store (store (store (store (store (store (store (store (store buf
      (bvadd idx #x000000000000000000000000000000000000000000000000000000000000001f) (indexWord31 val))
      (bvadd idx #x000000000000000000000000000000000000000000000000000000000000001e) (indexWord30 val))
      (bvadd idx #x000000000000000000000000000000000000000000000000000000000000001d) (indexWord29 val))
      (bvadd idx #x000000000000000000000000000000000000000000000000000000000000001c) (indexWord28 val))
      (bvadd idx #x000000000000000000000000000000000000000000000000000000000000001b) (indexWord27 val))
      (bvadd idx #x000000000000000000000000000000000000000000000000000000000000001a) (indexWord26 val))
      (bvadd idx #x0000000000000000000000000000000000000000000000000000000000000019) (indexWord25 val))
      (bvadd idx #x0000000000000000000000000000000000000000000000000000000000000018) (indexWord24 val))
      (bvadd idx #x0000000000000000000000000000000000000000000000000000000000000017) (indexWord23 val))
      (bvadd idx #x0000000000000000000000000000000000000000000000000000000000000016) (indexWord22 val))
      (bvadd idx #x0000000000000000000000000000000000000000000000000000000000000015) (indexWord21 val))
      (bvadd idx #x0000000000000000000000000000000000000000000000000000000000000014) (indexWord20 val))
      (bvadd idx #x0000000000000000000000000000000000000000000000000000000000000013) (indexWord19 val))
      (bvadd idx #x0000000000000000000000000000000000000000000000000000000000000012) (indexWord18 val))
      (bvadd idx #x0000000000000000000000000000000000000000000000000000000000000011) (indexWord17 val))
      (bvadd idx #x0000000000000000000000000000000000000000000000000000000000000010) (indexWord16 val))
      (bvadd idx #x000000000000000000000000000000000000000000000000000000000000000f) (indexWord15 val))
      (bvadd idx #x000000000000000000000000000000000000000000000000000000000000000e) (indexWord14 val))
      (bvadd idx #x000000000000000000000000000000000000000000000000000000000000000d) (indexWord13 val))
      (bvadd idx #x000000000000000000000000000000000000000000000000000000000000000c) (indexWord12 val))
      (bvadd idx #x000000000000000000000000000000000000000000000000000000000000000b) (indexWord11 val))
      (bvadd idx #x000000000000000000000000000000000000000000000000000000000000000a) (indexWord10 val))
      (bvadd idx #x0000000000000000000000000000000000000000000000000000000000000009) (indexWord9 val))
      (bvadd idx #x0000000000000000000000000000000000000000000000000000000000000008) (indexWord8 val))
      (bvadd idx #x0000000000000000000000000000000000000000000000000000000000000007) (indexWord7 val))
      (bvadd idx #x0000000000000000000000000000000000000000000000000000000000000006) (indexWord6 val))
      (bvadd idx #x0000000000000000000000000000000000000000000000000000000000000005) (indexWord5 val))
      (bvadd idx #x0000000000000000000000000000000000000000000000000000000000000004) (indexWord4 val))
      (bvadd idx #x0000000000000000000000000000000000000000000000000000000000000003) (indexWord3 val))
      (bvadd idx #x0000000000000000000000000000000000000000000000000000000000000002) (indexWord2 val))
      (bvadd idx #x0000000000000000000000000000000000000000000000000000000000000001) (indexWord1 val))
      idx (indexWord0 val))
  )

  ; block context
  (declare-fun blockhash (Word) Word)
<<<<<<< HEAD
  (declare-const origin Word)
  (declare-const coinbase Word)
  (declare-const timestamp Word)
  (declare-const blocknumber Word)
  (declare-const prevrandao Word)
  (declare-const gaslimit Word)
  (declare-const chainid Word)
  (declare-const basefee Word)
=======
>>>>>>> 8a9bb3ed

  ; macros
  (define-fun signext ( (b Word) (val Word)) Word
    (ite (= b (_ bv0  256)) ((_ sign_extend 248) ((_ extract 7    0) val))
    (ite (= b (_ bv1  256)) ((_ sign_extend 240) ((_ extract 15   0) val))
    (ite (= b (_ bv2  256)) ((_ sign_extend 232) ((_ extract 23   0) val))
    (ite (= b (_ bv3  256)) ((_ sign_extend 224) ((_ extract 31   0) val))
    (ite (= b (_ bv4  256)) ((_ sign_extend 216) ((_ extract 39   0) val))
    (ite (= b (_ bv5  256)) ((_ sign_extend 208) ((_ extract 47   0) val))
    (ite (= b (_ bv6  256)) ((_ sign_extend 200) ((_ extract 55   0) val))
    (ite (= b (_ bv7  256)) ((_ sign_extend 192) ((_ extract 63   0) val))
    (ite (= b (_ bv8  256)) ((_ sign_extend 184) ((_ extract 71   0) val))
    (ite (= b (_ bv9  256)) ((_ sign_extend 176) ((_ extract 79   0) val))
    (ite (= b (_ bv10 256)) ((_ sign_extend 168) ((_ extract 87   0) val))
    (ite (= b (_ bv11 256)) ((_ sign_extend 160) ((_ extract 95   0) val))
    (ite (= b (_ bv12 256)) ((_ sign_extend 152) ((_ extract 103  0) val))
    (ite (= b (_ bv13 256)) ((_ sign_extend 144) ((_ extract 111  0) val))
    (ite (= b (_ bv14 256)) ((_ sign_extend 136) ((_ extract 119  0) val))
    (ite (= b (_ bv15 256)) ((_ sign_extend 128) ((_ extract 127  0) val))
    (ite (= b (_ bv16 256)) ((_ sign_extend 120) ((_ extract 135  0) val))
    (ite (= b (_ bv17 256)) ((_ sign_extend 112) ((_ extract 143  0) val))
    (ite (= b (_ bv18 256)) ((_ sign_extend 104) ((_ extract 151  0) val))
    (ite (= b (_ bv19 256)) ((_ sign_extend 96 ) ((_ extract 159  0) val))
    (ite (= b (_ bv20 256)) ((_ sign_extend 88 ) ((_ extract 167  0) val))
    (ite (= b (_ bv21 256)) ((_ sign_extend 80 ) ((_ extract 175  0) val))
    (ite (= b (_ bv22 256)) ((_ sign_extend 72 ) ((_ extract 183  0) val))
    (ite (= b (_ bv23 256)) ((_ sign_extend 64 ) ((_ extract 191  0) val))
    (ite (= b (_ bv24 256)) ((_ sign_extend 56 ) ((_ extract 199  0) val))
    (ite (= b (_ bv25 256)) ((_ sign_extend 48 ) ((_ extract 207  0) val))
    (ite (= b (_ bv26 256)) ((_ sign_extend 40 ) ((_ extract 215  0) val))
    (ite (= b (_ bv27 256)) ((_ sign_extend 32 ) ((_ extract 223  0) val))
    (ite (= b (_ bv28 256)) ((_ sign_extend 24 ) ((_ extract 231  0) val))
    (ite (= b (_ bv29 256)) ((_ sign_extend 16 ) ((_ extract 239  0) val))
    (ite (= b (_ bv30 256)) ((_ sign_extend 8  ) ((_ extract 247  0) val)) val))))))))))))))))))))))))))))))))
  ; storage
  (declare-const abstractStore Storage)
  (define-const emptyStore Storage ((as const Storage) ((as const (Array (_ BitVec 256) (_ BitVec 256))) #x0000000000000000000000000000000000000000000000000000000000000000)))

  (define-fun sstore ((addr Word) (key Word) (val Word) (storage Storage)) Storage (store storage addr (store (select storage addr) key val)))

  (define-fun sload ((addr Word) (key Word) (storage Storage)) Word (select (select storage addr) key))
  |]

declareBufs :: [Builder] -> SMT2
declareBufs names = SMT2 ("; buffers" : fmap declareBuf names <> ("; buffer lengths" : fmap declareLength names)) cexvars
  where
    declareBuf n = "(declare-const " <> n <> " (Array (_ BitVec 256) (_ BitVec 8)))"
    declareLength n = "(define-const " <> n <> "_length" <> " (_ BitVec 256) (bufLength " <> n <> "))"
    cexvars = CexVars
      { calldataV = mempty
      , buffersV = (fmap toLazyText names)
      , blockContextV = mempty
      , txContextV = mempty
      }

referencedBufs :: Expr a -> [Builder]
referencedBufs expr = nubOrd (foldExpr go [] expr)
  where
    go :: Expr a -> [Builder]
    go = \case
      AbstractBuf s -> [fromText s]
      _ -> []

referencedBufs' :: Prop -> [Builder]
referencedBufs' = \case
  PEq a b -> nubOrd $ referencedBufs a <> referencedBufs b
  PLT a b -> nubOrd $ referencedBufs a <> referencedBufs b
  PGT a b -> nubOrd $ referencedBufs a <> referencedBufs b
  PLEq a b -> nubOrd $ referencedBufs a <> referencedBufs b
  PGEq a b -> nubOrd $ referencedBufs a <> referencedBufs b
  PAnd a b -> nubOrd $ referencedBufs' a <> referencedBufs' b
  POr a b -> nubOrd $ referencedBufs' a <> referencedBufs' b
  PNeg a -> referencedBufs' a
  PBool _ -> []

referencedVars' :: Prop -> [Builder]
referencedVars' = \case
  PEq a b -> nubOrd $ referencedVars a <> referencedVars b
  PLT a b -> nubOrd $ referencedVars a <> referencedVars b
  PGT a b -> nubOrd $ referencedVars a <> referencedVars b
  PLEq a b -> nubOrd $ referencedVars a <> referencedVars b
  PGEq a b -> nubOrd $ referencedVars a <> referencedVars b
  PAnd a b -> nubOrd $ referencedVars' a <> referencedVars' b
  POr a b -> nubOrd $ referencedVars' a <> referencedVars' b
  PNeg a -> referencedVars' a
  PBool _ -> []

referencedFrameContext' :: Prop -> [Builder]
referencedFrameContext' = \case
  PEq a b -> nubOrd $ referencedFrameContext a <> referencedFrameContext b
  PLT a b -> nubOrd $ referencedFrameContext a <> referencedFrameContext b
  PGT a b -> nubOrd $ referencedFrameContext a <> referencedFrameContext b
  PLEq a b -> nubOrd $ referencedFrameContext a <> referencedFrameContext b
  PGEq a b -> nubOrd $ referencedFrameContext a <> referencedFrameContext b
  PAnd a b -> nubOrd $ referencedFrameContext' a <> referencedFrameContext' b
  POr a b -> nubOrd $ referencedFrameContext' a <> referencedFrameContext' b
  PNeg a -> referencedFrameContext' a
  PBool _ -> []

referencedBlockContext' :: Prop -> [Builder]
referencedBlockContext' = \case
  PEq a b -> nubOrd $ referencedBlockContext a <> referencedBlockContext b
  PLT a b -> nubOrd $ referencedBlockContext a <> referencedBlockContext b
  PGT a b -> nubOrd $ referencedBlockContext a <> referencedBlockContext b
  PLEq a b -> nubOrd $ referencedBlockContext a <> referencedBlockContext b
  PGEq a b -> nubOrd $ referencedBlockContext a <> referencedBlockContext b
  PAnd a b -> nubOrd $ referencedBlockContext' a <> referencedBlockContext' b
  POr a b -> nubOrd $ referencedBlockContext' a <> referencedBlockContext' b
  PNeg a -> referencedBlockContext' a
  PBool _ -> []

-- Given a list of 256b VM variable names, create an SMT2 object with the variables declared
declareVars :: [Builder] -> SMT2
declareVars names = SMT2 (["; variables"] <> fmap declare names) cexvars
  where
    declare n = "(declare-const " <> n <> " (_ BitVec 256))"
    cexvars = CexVars
      { calldataV = fmap toLazyText names
      , buffersV = mempty
      , blockContextV = mempty
      , txContextV = mempty
      }

referencedVars :: Expr a -> [Builder]
referencedVars expr = nubOrd (foldExpr go [] expr)
  where
    go :: Expr a -> [Builder]
    go = \case
      Var s -> [fromText s]
      _ -> []

declareFrameContext :: [Builder] -> SMT2
declareFrameContext names = SMT2 (["; frame context"] <> fmap declare names) cexvars
  where
    declare n = "(declare-const " <> n <> " (_ BitVec 256))"
    cexvars = CexVars
      { calldataV = mempty
      , buffersV = mempty
      , blockContextV = mempty
      , txContextV = fmap toLazyText names
      }

referencedFrameContext :: Expr a -> [Builder]
referencedFrameContext expr = nubOrd (foldExpr go [] expr)
  where
    go :: Expr a -> [Builder]
    go = \case
      CallValue a -> [fromLazyText $ T.append "callvalue_" (T.pack . show $ a)]
      Caller a -> [fromLazyText $ T.append "caller_" (T.pack . show $ a)]
      Address a -> [fromLazyText $ T.append "address_" (T.pack . show $ a)]
      Balance {} -> error "TODO: BALANCE"
      SelfBalance {} -> error "TODO: SELFBALANCE"
      Gas {} -> error "TODO: GAS"
      _ -> []

declareBlockContext :: [Builder] -> SMT2
declareBlockContext names = SMT2 (["; block context"] <> fmap declare names) cexvars
  where
    declare n = "(declare-const " <> n <> " (_ BitVec 256))"
    cexvars = CexVars
      { calldataV = mempty
      , buffersV = mempty
      , blockContextV = fmap toLazyText names
      , txContextV = mempty
      }

referencedBlockContext :: Expr a -> [Builder]
referencedBlockContext expr = nubOrd (foldExpr go [] expr)
  where
    go :: Expr a -> [Builder]
    go = \case
      Origin -> ["origin"]
      Coinbase -> ["coinbase"]
      Timestamp -> ["timestamp"]
      BlockNumber -> ["blocknumber"]
      Difficulty -> ["difficulty"]
      GasLimit -> ["gaslimit"]
      ChainId -> ["chainid"]
      BaseFee -> ["basefee"]
      _ -> []


exprToSMT :: Expr a -> Builder
exprToSMT = \case
  Lit w -> fromLazyText $ "(_ bv" <> (T.pack $ show (num w :: Integer)) <> " 256)"
  Var s -> fromText s
  GVar (BufVar n) -> fromLazyText $ "buf" <> (T.pack . show $ n)
  GVar (StoreVar n) -> fromLazyText $ "store" <> (T.pack . show $ n)
  JoinBytes
    z o two three four five six seven
    eight nine ten eleven twelve thirteen fourteen fifteen
    sixteen seventeen eighteen nineteen twenty twentyone twentytwo twentythree
    twentyfour twentyfive twentysix twentyseven twentyeight twentynine thirty thirtyone
    -> concatBytes [
        z, o, two, three, four, five, six, seven
        , eight, nine, ten, eleven, twelve, thirteen, fourteen, fifteen
        , sixteen, seventeen, eighteen, nineteen, twenty, twentyone, twentytwo, twentythree
        , twentyfour, twentyfive, twentysix, twentyseven, twentyeight, twentynine, thirty, thirtyone]

  Add a b -> op2 "bvadd" a b
  Sub a b -> op2 "bvsub" a b
  Mul a b -> op2 "bvmul" a b
  Exp a b -> case b of
               Lit b' -> expandExp a b'
               _ -> error "cannot encode symbolic exponentation into SMT"
  Min a b ->
    let aenc = exprToSMT a
        benc = exprToSMT b in
    "(ite (bvule " <> aenc `sp` benc <> ") " <> aenc `sp` benc <> ")"
  LT a b ->
    let cond = op2 "bvult" a b in
    "(ite " <> cond `sp` one `sp` zero <> ")"
  SLT a b ->
    let cond = op2 "bvslt" a b in
    "(ite " <> cond `sp` one `sp` zero <> ")"
  GT a b ->
    let cond = op2 "bvugt" a b in
    "(ite " <> cond `sp` one `sp` zero <> ")"
  LEq a b ->
    let cond = op2 "bvule" a b in
    "(ite " <> cond `sp` one `sp` zero <> ")"
  GEq a b ->
    let cond = op2 "bvuge" a b in
    "(ite " <> cond `sp` one `sp` zero <> ")"
  Eq a b ->
    let cond = op2 "=" a b in
    "(ite " <> cond `sp` one `sp` zero <> ")"
  IsZero a ->
    let cond = op2 "=" a (Lit 0) in
    "(ite " <> cond `sp` one `sp` zero <> ")"
  And a b -> op2 "bvand" a b
  Or a b -> op2 "bvor" a b
  Xor a b -> op2 "bvxor" a b
  Not a -> op1 "bvnot" a
  SHL a b -> op2 "bvshl" b a
  SHR a b -> op2 "bvlshr" b a
  SAR a b -> op2 "bvashr" b a
  SEx a b -> op2 "signext" a b
  Div a b -> op2CheckZero "bvudiv" a b
  SDiv a b -> op2CheckZero "bvsdiv" a b
  Mod a b -> op2CheckZero "bvurem" a b
  SMod a b -> op2CheckZero "bvsrem" a b
  -- NOTE: this needs to do the MUL at a higher precision, then MOD, then downcast
  MulMod a b c ->
    let aExp = exprToSMT a
        bExp = exprToSMT b
        cExp = exprToSMT c
        aLift = "(concat (_ bv0 256) " <> aExp <> ")"
        bLift = "(concat (_ bv0 256) " <> bExp <> ")"
        cLift = "(concat (_ bv0 256) " <> cExp <> ")"
    in  "((_ extract 255 0) (ite (= " <> cExp <> " (_ bv0 256)) (_ bv0 512) (bvurem (bvmul " <> aLift `sp` bLift <> ")" <> cLift <> ")))"
  EqByte a b ->
    let cond = op2 "=" a b in
    "(ite " <> cond `sp` one `sp` zero <> ")"
  Keccak a ->
    let enc = exprToSMT a in
    "(keccak " <> enc <> ")"
  SHA256 a ->
    let enc = exprToSMT a in
    "(sha256 " <> enc <> ")"

  CallValue a -> fromLazyText $ T.append "callvalue_" (T.pack . show $ a)
  Caller a -> fromLazyText $ T.append "caller_" (T.pack . show $ a)
  Address a -> fromLazyText $ T.append "address_" (T.pack . show $ a)

  Origin ->  "origin"
  BlockHash a ->
    let enc = exprToSMT a in
    "(blockhash " <> enc <> ")"
  Coinbase -> "coinbase"
  Timestamp -> "timestamp"
  BlockNumber -> "blocknumber"
  PrevRandao -> "prevrandao"
  GasLimit -> "gaslimit"
  ChainId -> "chainid"
  BaseFee -> "basefee"

  -- TODO: make me binary...
  LitByte b -> fromLazyText $ "(_ bv" <> T.pack (show (num b :: Integer)) <> " 8)"
  IndexWord idx w -> case idx of
    Lit n -> if n >= 0 && n < 32
             then
               let enc = exprToSMT w in
               fromLazyText ("(indexWord" <> T.pack (show (num n :: Integer))) `sp` enc <> ")"
             else exprToSMT (LitByte 0)
    _ -> op2 "indexWord" idx w
  ReadByte idx src -> op2 "select" src idx

  ConcreteBuf "" -> "emptyBuf"
  ConcreteBuf bs -> writeBytes bs mempty
  AbstractBuf s -> fromText s
  ReadWord idx prev -> op2 "readWord" idx prev
  BufLength b -> op1 "bufLength" b
  WriteByte idx val prev ->
    let encIdx = exprToSMT idx
        encVal = exprToSMT val
        encPrev = exprToSMT prev in
    "(store " <> encPrev `sp` encIdx `sp` encVal <> ")"
  WriteWord idx val prev ->
    let encIdx = exprToSMT idx
        encVal = exprToSMT val
        encPrev = exprToSMT prev in
    "(writeWord " <> encIdx `sp` encVal `sp` encPrev <> ")"
  CopySlice srcIdx dstIdx size src dst ->
    copySlice srcIdx dstIdx size (exprToSMT src) (exprToSMT dst)
  EmptyStore -> "emptyStore"
  ConcreteStore s -> encodeConcreteStore s
  AbstractStore -> "abstractStore"
  SStore addr idx val prev ->
    let encAddr = exprToSMT addr
        encIdx = exprToSMT idx
        encVal = exprToSMT val
        encPrev = exprToSMT prev in
    "(sstore" `sp` encAddr `sp` encIdx `sp` encVal `sp` encPrev <> ")"
  SLoad addr idx store -> op3 "sload" addr idx store

  a -> error $ "TODO: implement: " <> show a
  where
    op1 op a =
      let enc =  exprToSMT a in
      "(" <> op `sp` enc <> ")"
    op2 op a b =
      let aenc = exprToSMT a
          benc = exprToSMT b in
      "(" <> op `sp` aenc `sp` benc <> ")"
    op3 op a b c =
      let aenc = exprToSMT a
          benc = exprToSMT b
          cenc = exprToSMT c in
      "(" <> op `sp` aenc `sp` benc `sp` cenc <> ")"
    op2CheckZero op a b =
      let aenc = exprToSMT a
          benc = exprToSMT b in
      "(ite (= " <> benc <> " (_ bv0 256)) (_ bv0 256) " <>  "(" <> op `sp` aenc `sp` benc <> "))"

sp :: Builder -> Builder -> Builder
a `sp` b = a <> (fromText " ") <> b

zero :: Builder
zero = "(_ bv0 256)"

one :: Builder
one = "(_ bv1 256)"

propToSMT :: Prop -> Builder
propToSMT = \case
  PEq a b -> op2 "=" a b
  PLT a b -> op2 "bvult" a b
  PGT a b -> op2 "bvugt" a b
  PLEq a b -> op2 "bvule" a b
  PGEq a b -> op2 "bvuge" a b
  PNeg a ->
    let enc = propToSMT a in
    "(not " <> enc <> ")"
  PAnd a b ->
    let aenc = propToSMT a
        benc = propToSMT b in
    "(and " <> aenc <> " " <> benc <> ")"
  POr a b ->
    let aenc = propToSMT a
        benc = propToSMT b in
    "(or " <> aenc <> " " <> benc <> ")"
  PBool b -> if b then "true" else "false"
  where
    op2 op a b =
      let aenc = exprToSMT a
          benc = exprToSMT b in
      "(" <> op <> " " <> aenc <> " " <> benc <> ")"


-- ** Execution ** -------------------------------------------------------------------------------


-- | Supported solvers
data Solver
  = Z3
  | CVC5
  | Bitwuzla
  | Custom Text

instance Show Solver where
  show Z3 = "z3"
  show CVC5 = "cvc5"
  show Bitwuzla = "bitwuzla"
  show (Custom s) = T.unpack s


-- | A running solver instance
data SolverInstance = SolverInstance
  { _type :: Solver
  , _stdin :: Handle
  , _stdout :: Handle
  , _stderr :: Handle
  , _process :: ProcessHandle
  }

-- | A channel representing a group of solvers
newtype SolverGroup = SolverGroup (Chan Task)

-- | A script to be executed, a list of models to be extracted in the case of a sat result, and a channel where the result should be written
data Task = Task
  { script :: SMT2
  , resultChan :: Chan CheckSatResult
  }

-- | The result of a call to (check-sat)
data CheckSatResult
  = Sat SMTCex
  | Unsat
  | Unknown
  | Error TS.Text
  deriving (Show, Eq)

isSat :: CheckSatResult -> Bool
isSat (Sat _) = True
isSat _ = False

isErr :: CheckSatResult -> Bool
isErr (Error _) = True
isErr _ = False

isUnsat :: CheckSatResult -> Bool
isUnsat Unsat = True
isUnsat _ = False

checkSat :: SolverGroup -> SMT2 -> IO CheckSatResult
checkSat (SolverGroup taskQueue) script = do
  -- prepare result channel
  resChan <- newChan

  -- send task to solver group
  writeChan taskQueue (Task script resChan)

  -- collect result
  readChan resChan

parseW256 :: SpecConstant -> W256
parseW256 = parseSC

parseInteger :: SpecConstant -> Integer
parseInteger = parseSC

parseW8 :: SpecConstant -> Word8
parseW8 = parseSC

parseErr :: (Show a) => a -> b
parseErr res = error $ "Internal Error: cannot parse solver response: " <> show res

parseVar :: TS.Text -> Expr EWord
parseVar = Var

parseBlockCtx :: TS.Text -> Expr EWord
parseBlockCtx "origin" = Origin
parseBlockCtx "coinbase" = Coinbase
parseBlockCtx "timestamp" = Timestamp
parseBlockCtx "blocknumber" = BlockNumber
parseBlockCtx "difficulty" = Difficulty
parseBlockCtx "gaslimit" = GasLimit
parseBlockCtx "chainid" = ChainId
parseBlockCtx "basefee" = BaseFee
parseBlockCtx t = error $ "Internal Error: cannot parse " <> (TS.unpack t) <> " into an Expr"

parseFrameCtx :: TS.Text -> Expr EWord
parseFrameCtx name = case TS.unpack name of
  ('c':'a':'l':'l':'v':'a':'l':'u':'e':'_':frame) -> CallValue (read frame)
  ('c':'a':'l':'l':'e':'r':'_':frame) -> Caller (read frame)
  ('a':'d':'d':'r':'e':'s':'s':'_':frame) -> Address (read frame)
  t -> error $ "Internal Error: cannot parse " <> t <> " into an Expr"

getVars :: (TS.Text -> Expr EWord) -> SolverInstance -> [TS.Text] -> IO (Map (Expr EWord) W256)
getVars parseFn inst names = Map.mapKeys parseFn <$> foldM getVar mempty names
  where
    getVar :: Map TS.Text W256 -> TS.Text -> IO (Map TS.Text W256)
    getVar acc name = do
      raw <- getValue inst (T.fromStrict name)
      let
        parsed = case parseCommentFreeFileMsg getValueRes (T.toStrict raw) of
          Right (ResSpecific (valParsed :| [])) -> valParsed
          r -> parseErr r
        val = case parsed of
          (TermQualIdentifier (
            Unqualified (IdSymbol symbol)),
            TermSpecConstant sc)
              -> if symbol == name
                 then parseW256 sc
                 else error "Internal Error: solver did not return model for requested value"
          r -> parseErr r
      pure $ Map.insert name val acc

getBufs :: SolverInstance -> [TS.Text] -> IO (Map (Expr Buf) ByteString)
getBufs inst names = foldM getBuf mempty names
  where
    getLength :: TS.Text -> IO Int
    getLength name = do
      val <- getValue inst (T.fromStrict name <> "_length")
      len <- case parseCommentFreeFileMsg getValueRes (T.toStrict val) of
        Right (ResSpecific (parsed :| [])) -> case parsed of
          (TermQualIdentifier (Unqualified (IdSymbol symbol)), (TermSpecConstant sc))
            -> if symbol == (name <> "_length")
               then pure $ parseW256 sc
               else error "Internal Error: solver did not return model for requested value"
          res -> parseErr res
        res -> parseErr res
      pure $ if len <= num (maxBound :: Int)
             then fromIntegral len
             else error $ "Internal Error: buffer: "
                       <> (TS.unpack name)
                       <> " is too large to be represented in a ByteString. Length: "
                       <> show len

    getBuf :: Map (Expr Buf) ByteString -> TS.Text -> IO (Map (Expr Buf) ByteString)
    getBuf acc name = do
      -- Sometimes the solver gives us back a model for a Buffer that has every
      -- element set to some concrete value. This is impossible to represent as
      -- a concrete ByteString in haskell (or in any existing computer hardware :D),
      -- so we ask the solver to give us back a model for the length of
      -- this buffer and then use that to produce a shorter counterexample (by
      -- replicating the constant byte up to the length).
      len <- getLength name
      val <- getValue inst (T.fromStrict name)
      buf <- case parseCommentFreeFileMsg getValueRes (T.toStrict val) of
        Right (ResSpecific (valParsed :| [])) -> case valParsed of
          (TermQualIdentifier (Unqualified (IdSymbol symbol)), term)
            -> if symbol == name
               then pure $ parseBuf len term
               else error "Internal Error: solver did not return model for requested value"
          res -> error $ "Internal Error: cannot parse solver response: " <> show res
        res -> error $ "Internal Error: cannot parse solver response: " <> show res
      let bs = case simplify buf of
                 ConcreteBuf b -> b
                 _ -> error "Internal Error: unable to parse solver response into a concrete buffer"
      pure $ Map.insert (AbstractBuf name) bs acc

    parseBuf :: Int -> Term -> Expr Buf
    parseBuf len = go mempty
      where
        go env = \case
          -- constant arrays
          (TermApplication (
            Qualified (IdSymbol "const") (
              SortParameter (IdSymbol "Array") (
                SortSymbol (IdIndexed "BitVec" (IxNumeral "256" :| []))
                :| [SortSymbol (IdIndexed "BitVec" (IxNumeral "8" :| []))]
              )
            )) ((TermSpecConstant val :| [])))
            -> case val of
                 SCHexadecimal "00" -> mempty
                 v -> ConcreteBuf $ BS.replicate len (parseW8 v)

          -- writing a byte over some array
          (TermApplication
            (Unqualified (IdSymbol "store"))
            (base :| [TermSpecConstant idx, TermSpecConstant val])
            ) -> let
              pbase = go env base
              pidx = parseW256 idx
              pval = parseW8 val
            in writeByte (Lit pidx) (LitByte pval) pbase

          -- binding a new name
          (TermLet ((VarBinding name bound) :| []) term) -> let
              pbound = go env bound
            in go (Map.insert name pbound env) term

          -- looking up a bound name
          (TermQualIdentifier (Unqualified (IdSymbol name))) -> case Map.lookup name env of
            Just t -> t
            Nothing -> error $ "Internal error: could not find "
                            <> (TS.unpack name)
                            <> " in environment mapping"
          p -> parseErr p


parseSC :: (Num a, Eq a) => SpecConstant -> a
parseSC (SCHexadecimal a) = fst . head . Numeric.readHex . T.unpack . T.fromStrict $ a
parseSC sc = error $ "Internal Error: cannot parse: " <> show sc

withSolvers :: Solver -> Natural -> Maybe Natural -> (SolverGroup -> IO a) -> IO a
withSolvers solver count timeout cont = do
  -- spawn solvers
  instances <- mapM (const $ spawnSolver solver timeout) [1..count]

  -- spawn orchestration thread
  taskQueue <- newChan
  availableInstances <- newChan
  forM_ instances (writeChan availableInstances)
  orchestrateId <- forkIO $ orchestrate taskQueue availableInstances

  -- run continuation with task queue
  res <- cont (SolverGroup taskQueue)

  -- cleanup and return results
  mapM_ stopSolver instances
  killThread orchestrateId
  pure res
  where
    orchestrate queue avail = do
      task <- readChan queue
      inst <- readChan avail
      _ <- forkIO $ runTask task inst avail
      orchestrate queue avail

    runTask (Task (SMT2 cmds cexvars) r) inst availableInstances = do
      -- reset solver and send all lines of provided script
      out <- sendScript inst (SMT2 ("(reset)" : cmds) cexvars)
      case out of
        -- if we got an error then return it
        Left e -> writeChan r (Error ("error while writing SMT to solver: " <> T.toStrict e))
        -- otherwise call (check-sat), parse the result, and send it down the result channel
        Right () -> do
          sat <- sendLine inst "(check-sat)"
          res <- case sat of
            "sat" -> do
              calldatamodels <- getVars parseVar inst (fmap T.toStrict $ calldataV cexvars)
              buffermodels <- getBufs inst (fmap T.toStrict $ buffersV cexvars)
              blockctxmodels <- getVars parseBlockCtx inst (fmap T.toStrict $ blockContextV cexvars)
              txctxmodels <- getVars parseFrameCtx inst (fmap T.toStrict $ txContextV cexvars)
              pure $ Sat $ SMTCex
                { vars = calldatamodels
                , buffers = buffermodels
                , blockContext = blockctxmodels
                , txContext = txctxmodels
                }
            "unsat" -> pure Unsat
            "timeout" -> pure Unknown
            "unknown" -> pure Unknown
            _ -> pure . Error $ T.toStrict $ "Unable to parse solver output: " <> sat
          writeChan r res

      -- put the instance back in the list of available instances
      writeChan availableInstances inst

-- | Arguments used when spawing a solver instance
solverArgs :: Solver -> Maybe (Natural) -> [Text]
solverArgs solver timeout = case solver of
  Bitwuzla -> error "TODO: Bitwuzla args"
  Z3 ->
    [ "-in" ]
  CVC5 ->
    [ "--lang=smt"
    , "--no-interactive"
    , "--produce-models"
    , "--tlimit-per=" <> T.pack (show (1000 * fromMaybe 10 timeout))
    ]
  Custom _ -> []

-- | Spawns a solver instance, and sets the various global config options that we use for our queries
spawnSolver :: Solver -> Maybe (Natural) -> IO SolverInstance
spawnSolver solver timeout = do
  let cmd = (proc (show solver) (fmap T.unpack $ solverArgs solver timeout)) { std_in = CreatePipe, std_out = CreatePipe, std_err = CreatePipe }
  (Just stdin, Just stdout, Just stderr, process) <- createProcess cmd
  hSetBuffering stdin (BlockBuffering (Just 1000000))
  let solverInstance = SolverInstance solver stdin stdout stderr process
  case timeout of
    Nothing -> pure solverInstance
    Just t -> case solver of
        CVC5 -> pure solverInstance
        _ -> do
          _ <- sendLine' solverInstance $ "(set-option :timeout " <> T.pack (show t) <> ")"
          pure solverInstance

-- | Cleanly shutdown a running solver instnace
stopSolver :: SolverInstance -> IO ()
stopSolver (SolverInstance _ stdin stdout stderr process) = cleanupProcess (Just stdin, Just stdout, Just stderr, process)

-- | Sends a list of commands to the solver. Returns the first error, if there was one.
sendScript :: SolverInstance -> SMT2 -> IO (Either Text ())
sendScript solver (SMT2 cmds _) = do
  sendLine' solver (T.unlines $ fmap toLazyText cmds)
  pure $ Right()

-- | Sends a single command to the solver, returns the first available line from the output buffer
sendCommand :: SolverInstance -> Text -> IO Text
sendCommand inst cmd = do
  -- trim leading whitespace
  let cmd' = T.dropWhile isSpace cmd
  case T.unpack cmd' of
    "" -> pure "success"      -- ignore blank lines
    ';' : _ -> pure "success" -- ignore comments
    _ -> sendLine inst cmd'

-- | Sends a string to the solver and appends a newline, returns the first available line from the output buffer
sendLine :: SolverInstance -> Text -> IO Text
sendLine (SolverInstance _ stdin stdout _ _) cmd = do
  T.hPutStr stdin (T.append cmd "\n")
  hFlush stdin
  T.hGetLine stdout

-- | Sends a string to the solver and appends a newline, doesn't return stdout
sendLine' :: SolverInstance -> Text -> IO ()
sendLine' (SolverInstance _ stdin _ _ _) cmd = do
  T.hPutStr stdin (T.append cmd "\n")
  hFlush stdin

-- | Returns a string representation of the model for the requested variable
getValue :: SolverInstance -> Text -> IO Text
getValue (SolverInstance _ stdin stdout _ _) var = do
  T.hPutStr stdin (T.append (T.append "(get-value (" var) "))\n")
  hFlush stdin
  fmap (T.unlines . reverse) (readSExpr stdout)

-- | Reads lines from h until we have a balanced sexpr
readSExpr :: Handle -> IO [Text]
readSExpr h = go 0 0 []
  where
    go 0 0 _ = do
      line <- T.hGetLine h
      let ls = T.length $ T.filter (== '(') line
          rs = T.length $ T.filter (== ')') line
      if ls == rs
         then pure [line]
         else go ls rs [line]
    go ls rs prev = do
      line <- T.hGetLine h
      let ls' = T.length $ T.filter (== '(') line
          rs' = T.length $ T.filter (== ')') line
      if (ls + ls') == (rs + rs')
         then pure $ line : prev
         else go (ls + ls') (rs + rs') (line : prev)



-- ** Helpers ** ---------------------------------------------------------------------------------


-- | Stores a region of src into dst
copySlice :: Expr EWord -> Expr EWord -> Expr EWord -> Builder -> Builder -> Builder
copySlice srcOffset dstOffset size@(Lit _) src dst
  | size == (Lit 0) = dst
  | otherwise =
    let size' = (sub size (Lit 1))
        encDstOff = exprToSMT (add dstOffset size')
        encSrcOff = exprToSMT (add srcOffset size')
        child = copySlice srcOffset dstOffset size' src dst in
    "(store " <> child `sp` encDstOff `sp` "(select " <> src `sp` encSrcOff <> "))"
copySlice _ _ _ _ _ = error "TODO: implement copySlice with a symbolically sized region"

-- | Unrolls an exponentiation into a series of multiplications
expandExp :: Expr EWord -> W256 -> Builder
expandExp base expnt
  | expnt == 1 = exprToSMT base
  | otherwise =
    let b = exprToSMT base
        n = expandExp base (expnt - 1) in
    "(bvmul " <> b `sp` n <> ")"

-- | Concatenates a list of bytes into a larger bitvector
concatBytes :: [Expr Byte] -> Builder
concatBytes bytes =
  let bytesRev = reverse bytes
      a2 = exprToSMT (head bytesRev) in
  foldl wrap a2 $ tail bytesRev
  where
    wrap inner byte =
      let byteSMT = exprToSMT byte in
      "(concat " <> byteSMT `sp` inner <> ")"

-- | Concatenates a list of bytes into a larger bitvector
writeBytes :: ByteString -> Expr Buf -> Builder
writeBytes bytes buf = snd $ BS.foldl' wrap (0, exprToSMT buf) bytes
  where
    -- we don't need to store zeros if the base buffer is empty
    skipZeros = buf == mempty
    wrap :: (Int, Builder) -> Word8 -> (Int, Builder)
    wrap (idx, inner) byte =
      if skipZeros && byte == 0
      then (idx + 1, inner)
      else let
          byteSMT = exprToSMT (LitByte byte)
          idxSMT = exprToSMT . Lit . num $ idx
        in (idx + 1, "(store " <> inner `sp` idxSMT `sp` byteSMT <> ")")

encodeConcreteStore :: Map W256 (Map W256 W256) -> Builder
encodeConcreteStore s = foldl encodeWrite "emptyStore" writes
  where
    asList = fmap (second Map.toList) $ Map.toList s
    writes = concatMap (\(addr, ws) -> fmap (\(k, v) -> (addr, k, v)) ws) asList
    encodeWrite prev (addr, key, val) = let
        encAddr = exprToSMT (Lit addr)
        encKey = exprToSMT (Lit key)
        encVal = exprToSMT (Lit val)
      in "(sstore " <> encAddr `sp` encKey `sp` encVal `sp` prev <> ")"<|MERGE_RESOLUTION|>--- conflicted
+++ resolved
@@ -312,17 +312,6 @@
 
   ; block context
   (declare-fun blockhash (Word) Word)
-<<<<<<< HEAD
-  (declare-const origin Word)
-  (declare-const coinbase Word)
-  (declare-const timestamp Word)
-  (declare-const blocknumber Word)
-  (declare-const prevrandao Word)
-  (declare-const gaslimit Word)
-  (declare-const chainid Word)
-  (declare-const basefee Word)
-=======
->>>>>>> 8a9bb3ed
 
   ; macros
   (define-fun signext ( (b Word) (val Word)) Word
