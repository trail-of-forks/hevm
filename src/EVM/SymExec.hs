<<<<<<< HEAD
{-# Language TupleSections #-}
{-# Language DeriveAnyClass #-}
=======
>>>>>>> c66e8830
{-# Language DataKinds #-}

module EVM.SymExec where

import Control.Concurrent.Async (concurrently, mapConcurrently)
import Control.Concurrent.Spawn (parMapIO, pool)
import Control.Concurrent.STM (atomically, TVar, readTVarIO, readTVar, newTVarIO, writeTVar)
import Control.Monad.Operational qualified as Operational
import Control.Monad.State.Strict
import Data.Bifunctor (second)
import Data.ByteString (ByteString)
import Data.ByteString qualified as BS
import Data.DoubleWord (Word256)
import Data.List (foldl', sortBy)
import Data.Map (Map)
import Data.Map qualified as Map
import Data.Maybe
import Data.Set (Set, isSubsetOf, size)
import Data.Set qualified as Set
import Data.Text (Text)
import Data.Text qualified as T
import Data.Text.IO qualified as T
import Data.Text.Lazy qualified as TL
import Data.Text.Lazy.IO qualified as TL
import Data.Tuple (swap)
import GHC.Conc (getNumProcessors)
import Optics.Core
<<<<<<< HEAD
import Optics.State
import EVM hiding (push, bytecode, query, wrap)
import EVM.Exec
import qualified EVM.Fetch as Fetch
=======

import EVM hiding (Query, Revert, bytecode)
import EVM qualified
>>>>>>> c66e8830
import EVM.ABI
import EVM.Concrete (createAddress)
import EVM.Exec
import EVM.Expr qualified as Expr
import EVM.FeeSchedule qualified as FeeSchedule
import EVM.Fetch qualified as Fetch
import EVM.Format (formatExpr, indent, formatBinary)
import EVM.SMT (SMTCex(..), SMT2(..), assertProps, formatSMT2)
import EVM.SMT qualified as SMT
import EVM.Solvers
import EVM.Stepper (Stepper)
import EVM.Stepper qualified as Stepper
import EVM.Traversals
import EVM.Types
<<<<<<< HEAD
import EVM.Concrete (createAddress)
import qualified EVM.FeeSchedule as FeeSchedule
import Data.DoubleWord (Word256)
import Control.Concurrent.Async
import Data.Maybe
import Data.Containers.ListUtils
import Data.List (foldl', sortBy)
import Data.ByteString (ByteString)
import qualified Data.ByteString as BS
import qualified Control.Monad.State.Class as State
import Data.Bifunctor (second)
import Data.Map (Map)
import qualified Data.Map as Map
import qualified Data.Text as T
import qualified Data.Text.IO as T
import qualified Data.Text.Lazy as TL
import qualified Data.Text.Lazy.IO as TL
import EVM.Format (formatExpr, formatPartial)
import Data.Set (Set, isSubsetOf, size)
import qualified Data.Set as Set
import Control.Concurrent.STM (atomically, TVar, readTVarIO, readTVar, newTVarIO, writeTVar)
import Control.Concurrent.Spawn
import GHC.Conc (getNumProcessors)
import EVM.Format (indent, formatBinary)
import Options.Generic as Options
=======
>>>>>>> c66e8830

-- | A method name, and the (ordered) types of it's arguments
data Sig = Sig Text [AbiType]

data LoopHeuristic
  = Naive
  | StackBased
  deriving (Eq, Show, Read, ParseField, ParseFields, ParseRecord, Generic)

data ProofResult a b c = Qed a | Cex b | Timeout c
  deriving (Show, Eq)
type VerifyResult = ProofResult () (Expr End, SMTCex) (Expr End)
type EquivResult = ProofResult () (SMTCex) ()

isTimeout :: ProofResult a b c -> Bool
isTimeout (Timeout _) = True
isTimeout _ = False

isCex :: ProofResult a b c -> Bool
isCex (Cex _) = True
isCex _ = False

isQed :: ProofResult a b c -> Bool
isQed (Qed _) = True
isQed _ = False

data VeriOpts = VeriOpts
  { simp :: Bool
  , debug :: Bool
  , maxIter :: Maybe Integer
  , askSmtIters :: Integer
  , loopHeuristic :: LoopHeuristic
  , rpcInfo :: Fetch.RpcInfo
  }
  deriving (Eq, Show)

defaultVeriOpts :: VeriOpts
defaultVeriOpts = VeriOpts
  { simp = True
  , debug = False
  , maxIter = Nothing
  , askSmtIters = 1
  , loopHeuristic = StackBased
  , rpcInfo = Nothing
  }

rpcVeriOpts :: (Fetch.BlockNumber, Text) -> VeriOpts
rpcVeriOpts info = defaultVeriOpts { rpcInfo = Just info }

debugVeriOpts :: VeriOpts
debugVeriOpts = defaultVeriOpts { debug = True }

extractCex :: VerifyResult -> Maybe (Expr End, SMTCex)
extractCex (Cex c) = Just c
extractCex _ = Nothing

inRange :: Int -> Expr EWord -> Prop
inRange sz e = PAnd (PGEq e (Lit 0)) (PLEq e (Lit $ 2 ^ sz - 1))

bool :: Expr EWord -> Prop
bool e = POr (PEq e (Lit 1)) (PEq e (Lit 0))

-- | Abstract calldata argument generation
symAbiArg :: Text -> AbiType -> CalldataFragment
symAbiArg name = \case
  AbiUIntType n ->
    if n `mod` 8 == 0 && n <= 256
    then let v = Var name in St [inRange n v] v
    else error "bad type"
  AbiIntType n ->
    if n `mod` 8 == 0 && n <= 256
    -- TODO: is this correct?
    then let v = Var name in St [inRange n v] v
    else error "bad type"
  AbiBoolType -> let v = Var name in St [bool v] v
  AbiAddressType -> let v = Var name in St [inRange 160 v] v
  AbiBytesType n ->
    if n > 0 && n <= 32
    then let v = Var name in St [inRange (n * 8) v] v
    else error "bad type"
  AbiArrayType sz tp ->
    Comp $ fmap (\n -> symAbiArg (name <> n) tp) [T.pack (show n) | n <- [0..sz-1]]
  t -> error $ "TODO: symbolic abi encoding for " <> show t

data CalldataFragment
  = St [Prop] (Expr EWord)
  | Dy [Prop] (Expr EWord) (Expr Buf)
  | Comp [CalldataFragment]
  deriving (Show, Eq)

-- | Generates calldata matching given type signature, optionally specialized
-- with concrete arguments.
-- Any argument given as "<symbolic>" or omitted at the tail of the list are
-- kept symbolic.
symCalldata :: Text -> [AbiType] -> [String] -> Expr Buf -> (Expr Buf, [Prop])
symCalldata sig typesignature concreteArgs base =
  let
    args = concreteArgs <> replicate (length typesignature - length concreteArgs) "<symbolic>"
    mkArg :: AbiType -> String -> Int -> CalldataFragment
    mkArg typ "<symbolic>" n = symAbiArg (T.pack $ "arg" <> show n) typ
    mkArg typ arg _ =
      case makeAbiValue typ arg of
        AbiUInt _ w -> St [] . Lit . num $ w
        AbiInt _ w -> St [] . Lit . num $ w
        AbiAddress w -> St [] . Lit . num $ w
        AbiBool w -> St [] . Lit $ if w then 1 else 0
        _ -> error "TODO"
    calldatas = zipWith3 mkArg typesignature args [1..]
    (cdBuf, props) = combineFragments calldatas base
    withSelector = writeSelector cdBuf sig
    sizeConstraints
      = (Expr.bufLength withSelector .>= cdLen calldatas)
      .&& (Expr.bufLength withSelector .< (Lit (2 ^ (64 :: Integer))))
  in (withSelector, sizeConstraints : props)

cdLen :: [CalldataFragment] -> Expr EWord
cdLen = go (Lit 4)
  where
    go acc = \case
      [] -> acc
      (hd:tl) -> case hd of
                   St _ _ -> go (Expr.add acc (Lit 32)) tl
                   _ -> error "unsupported"

writeSelector :: Expr Buf -> Text -> Expr Buf
writeSelector buf sig =
  writeSel (Lit 0) $ writeSel (Lit 1) $ writeSel (Lit 2) $ writeSel (Lit 3) buf
  where
    sel = ConcreteBuf $ selector sig
    writeSel idx = Expr.writeByte idx (Expr.readByte idx sel)

combineFragments :: [CalldataFragment] -> Expr Buf -> (Expr Buf, [Prop])
combineFragments fragments base = go (Lit 4) fragments (base, [])
  where
    go :: Expr EWord -> [CalldataFragment] -> (Expr Buf, [Prop]) -> (Expr Buf, [Prop])
    go _ [] acc = acc
    go idx (f:rest) (buf, ps) =
      case f of
        St p w -> go (Expr.add idx (Lit 32)) rest (Expr.writeWord idx w buf, p <> ps)
        s -> error $ "unsupported cd fragment: " <> show s


abstractVM
  :: (Expr Buf, [Prop])
  -> ByteString
  -> Maybe Precondition
  -> Expr Storage
  -> VM
abstractVM cd contractCode maybepre store = finalVm
  where
    caller' = Caller 0
    value' = CallValue 0
    code' = RuntimeCode (ConcreteRuntimeCode contractCode)
    vm' = loadSymVM code' store caller' value' cd
    precond = case maybepre of
                Nothing -> []
                Just p -> [p vm']
    finalVm = vm' & over #constraints (<> precond)

loadSymVM
  :: ContractCode
  -> Expr Storage
  -> Expr EWord
  -> Expr EWord
  -> (Expr Buf, [Prop])
  -> VM
loadSymVM x initStore addr callvalue' cd =
  (makeVm $ VMOpts
    { contract = initialContract x
    , calldata = cd
    , value = callvalue'
    , initialStorage = initStore
    , address = createAddress ethrunAddress 1
    , caller = addr
    , origin = ethrunAddress --todo: generalize
    , coinbase = 0
    , number = 0
    , timestamp = Lit 0
    , blockGaslimit = 0
    , gasprice = 0
    , prevRandao = 42069
    , gas = 0xffffffffffffffff
    , gaslimit = 0xffffffffffffffff
    , baseFee = 0
    , priorityFee = 0
    , maxCodeSize = 0xffffffff
    , schedule = FeeSchedule.berlin
    , chainId = 1
    , create = False
    , txAccessList = mempty
    , allowFFI = False
    }) & set (#env % #contracts % at (createAddress ethrunAddress 1))
             (Just (initialContract x))

-- | Interpreter which explores all paths at branching points. Returns an
-- 'Expr End' representing the possible executions.
interpret
  :: Fetch.Fetcher
  -> Maybe Integer -- max iterations
<<<<<<< HEAD
  -> Integer -- ask smt iterations
  -> LoopHeuristic
  -> Stepper (Expr End)
  -> StateT VM IO (Expr End)
interpret fetcher maxIter askSmtIters heuristic =
=======
  -> Maybe Integer -- ask smt iterations
  -> VM
  -> Stepper (Expr End)
  -> IO (Expr End)
interpret fetcher maxIter askSmtIters vm =
>>>>>>> c66e8830
  eval . Operational.view
  where
<<<<<<< HEAD
    eval
      :: Operational.ProgramView Stepper.Action (Expr End)
      -> StateT VM IO (Expr End)

    eval (Operational.Return x) = pure x

    eval (action Operational.:>>= k) =
      case action of
        Stepper.Exec ->
          (State.state . runState) exec >>= interpret fetcher maxIter askSmtIters heuristic . k
        Stepper.Run ->
          (State.state . runState) run >>= interpret fetcher maxIter askSmtIters heuristic . k
        Stepper.IOAct q ->
          mapStateT liftIO q >>= interpret fetcher maxIter askSmtIters heuristic . k
        Stepper.Ask (PleaseChoosePath cond continue) -> do
          assign #result Nothing
          vm <- get
          a <- interpret fetcher maxIter askSmtIters heuristic (Stepper.evm (continue True) >>= k)
          put vm
          b <- interpret fetcher maxIter askSmtIters heuristic (Stepper.evm (continue False) >>= k)
          pure $ ITE cond a b
        Stepper.Wait q -> do
          let performQuery = do
                m <- liftIO (fetcher q)
                interpret fetcher maxIter askSmtIters heuristic(Stepper.evm m >>= k)

          case q of
            PleaseAskSMT cond _ continue -> do
              assign #result Nothing
              vm <- get
              case cond of
                -- is the condition concrete?
                Lit c ->
                  -- have we reached max iterations, are we inside a loop?
                  case (maxIterationsReached vm maxIter, isLoopHead heuristic vm) of
                    -- Yes. return a partial leaf
                    (Just _, Just True) ->
                      pure $ Partial vm.keccakEqs $ MaxIterationsReached vm.state.pc vm.state.contract
                    -- No. keep executing
                    _ ->
                      interpret fetcher maxIter askSmtIters heuristic (Stepper.evm (continue (Case (c > 0))) >>= k)

                -- the condition is symbolic
                _ ->
                  -- are in we a loop, have we hit maxIters, have we hit askSmtIters?
                  case (isLoopHead heuristic vm, askSmtItersReached vm askSmtIters, maxIterationsReached vm maxIter) of
                    -- we're in a loop and maxIters has been reached
                    (Just True, _, Just n) -> do
                      -- continue execution down the opposite branch than the one that
                      -- got us to this point and return a partial leaf for the other side
                      a <- interpret fetcher maxIter askSmtIters heuristic (Stepper.evm (continue (Case $ not n)) >>= k)
                      pure $ ITE cond a (Partial vm.keccakEqs (MaxIterationsReached vm.state.pc vm.state.contract))
                    -- we're in a loop and askSmtIters has been reached
                    (Just True, True, _) ->
                      -- ask the smt solver about the loop condition
                      performQuery
                    -- otherwise just try both branches and don't ask the solver
                    _ ->
                      interpret fetcher maxIter askSmtIters heuristic (Stepper.evm (continue EVM.Types.Unknown) >>= k)

            _ -> performQuery

        Stepper.EVM m ->
          State.state (runState m) >>= interpret fetcher maxIter askSmtIters heuristic . k

=======
  eval
    :: Operational.ProgramView Stepper.Action (Expr End)
    -> IO (Expr End)

  eval (Operational.Return x) = pure x

  eval (action Operational.:>>= k) =
    case action of
      Stepper.Exec -> do
        let (r, vm') = runState exec vm
        interpret fetcher maxIter askSmtIters vm' (k r)
      Stepper.Run -> do
        let vm' = execState exec vm
        interpret fetcher maxIter askSmtIters vm' (k vm')
      Stepper.IOAct q -> do
        (r, vm') <- runStateT q vm
        interpret fetcher maxIter askSmtIters vm' (k r)
      Stepper.Ask (EVM.PleaseChoosePath cond continue) ->
        case maxIterationsReached vm maxIter of
          Nothing -> do
            (a, b) <- concurrently
              (let (ra, vma) = runState (continue True) vm { result = Nothing }
               in interpret fetcher maxIter askSmtIters vma (k ra))
              (let (rb, vmb) = runState (continue False) vm { result = Nothing }
               in interpret fetcher maxIter askSmtIters vmb (k rb))

            pure $ ITE cond a b
          Just n -> do
            -- Let's escape the loop. We give no guarantees at this point
            let (r, vm') = runState (continue (not n)) vm { result = Nothing }
            interpret fetcher maxIter askSmtIters vm' (k r)
      Stepper.Wait q -> do
        let performQuery = do
              m <- liftIO (fetcher q)
              let (r, vm') = runState m vm
              interpret fetcher maxIter askSmtIters vm' (k r)

        case q of
          PleaseAskSMT _ _ continue -> do
            let
              codelocation = getCodeLocation vm
              iteration = num . fromMaybe 0 $ Map.lookup codelocation vm.iterations

            -- if this is the first time we are branching at this point,
            -- explore both branches without consulting SMT.
            -- Exploring too many branches is a lot cheaper than
            -- consulting our SMT solver.
            if iteration < fromMaybe 5 askSmtIters then do
              let (r, vm') = runState (continue EVM.Unknown) vm
              interpret fetcher maxIter askSmtIters vm' (k r)
            else performQuery

          _ -> performQuery

      Stepper.EVM m -> do
        let (r, vm') = runState m vm
        interpret fetcher maxIter askSmtIters vm' (k r)
>>>>>>> c66e8830

maxIterationsReached :: VM -> Maybe Integer -> Maybe Bool
maxIterationsReached _ Nothing = Nothing
maxIterationsReached vm (Just maxIter) =
  let codelocation = getCodeLocation vm
      (iters, _) = view (at codelocation % non (0, [])) vm.iterations
  in if num maxIter <= iters
     then Map.lookup (codelocation, iters - 1) vm.cache.path
     else Nothing

askSmtItersReached :: VM -> Integer -> Bool
askSmtItersReached vm askSmtIters = let
    codelocation = getCodeLocation vm
    (iters, _) = view (at codelocation % non (0, [])) vm.iterations
  in askSmtIters <= num iters

{- | Loop head detection heuristic

 The main thing we wish to differentiate between, are actual loop heads, and branch points inside of internal functions that are called multiple times.

 One way to do this is to observe that for internal functions, the compiler must always store a stack item representing the location that it must jump back to. If we compare the stack at the time of the previous visit, and the time of the current visit, and notice that this location has changed, then we can guess that the location is a jump point within an internal function instead of a loop (where such locations should be constant between iterations).

 This heuristic is not perfect, and can certainly be tricked, but should generally be good enough for most compiler generated and non pathological user generated loops.
 -}
isLoopHead :: LoopHeuristic -> VM -> Maybe Bool
isLoopHead Naive _ = Just True
isLoopHead StackBased vm = let
    loc = getCodeLocation vm
    oldIters = Map.lookup loc vm.iterations
    isValid (Lit wrd) = wrd <= num (maxBound :: Int) && isValidJumpDest vm (num wrd)
    isValid _ = False
  in case oldIters of
       Just (_, oldStack) -> Just $ filter isValid oldStack == filter isValid vm.state.stack
       Nothing -> Nothing

type Precondition = VM -> Prop
type Postcondition = VM -> Expr End -> Prop

<<<<<<< HEAD
checkAssert :: SolverGroup -> [Word256] -> ByteString -> Maybe Sig -> [String] -> VeriOpts -> IO (Expr End, [VerifyResult])
checkAssert solvers errs c signature' concreteArgs opts = verifyContract solvers c signature' concreteArgs opts SymbolicS Nothing (Just $ checkAssertions errs)
=======

checkAssert
  :: SolverGroup
  -> [Word256]
  -> ByteString
  -> Maybe Sig
  -> [String]
  -> VeriOpts
  -> IO (Expr End, [VerifyResult])
checkAssert solvers errs c signature' concreteArgs opts =
  verifyContract solvers c signature' concreteArgs opts AbstractStore Nothing (Just $ checkAssertions errs)
>>>>>>> c66e8830

{- | Checks if an assertion violation has been encountered

  hevm recognises the following as an assertion violation:

  1. the invalid opcode (0xfe) (solc < 0.8)
  2. a revert with a reason of the form `abi.encodeWithSelector("Panic(uint256)", code)`, where code is one of the following (solc >= 0.8):
    - 0x00: Used for generic compiler inserted panics.
    - 0x01: If you call assert with an argument that evaluates to false.
    - 0x11: If an arithmetic operation results in underflow or overflow outside of an unchecked { ... } block.
    - 0x12; If you divide or modulo by zero (e.g. 5 / 0 or 23 % 0).
    - 0x21: If you convert a value that is too big or negative into an enum type.
    - 0x22: If you access a storage byte array that is incorrectly encoded.
    - 0x31: If you call .pop() on an empty array.
    - 0x32: If you access an array, bytesN or an array slice at an out-of-bounds or negative index (i.e. x[i] where i >= x.length or i < 0).
    - 0x41: If you allocate too much memory or create an array that is too large.
    - 0x51: If you call a zero-initialized variable of internal function type.

  see: https://docs.soliditylang.org/en/v0.8.6/control-structures.html?highlight=Panic#panic-via-assert-and-error-via-require
-}
checkAssertions :: [Word256] -> Postcondition
checkAssertions errs _ = \case
  Failure _ (Revert (ConcreteBuf msg)) -> PBool $ msg `notElem` (fmap panicMsg errs)
  Failure _ (Revert b) -> foldl' PAnd (PBool True) (fmap (PNeg . PEq b . ConcreteBuf . panicMsg) errs)
  _ -> PBool True

-- | By default hevm only checks for user-defined assertions
defaultPanicCodes :: [Word256]
defaultPanicCodes = [0x01]

allPanicCodes :: [Word256]
allPanicCodes = [0x00, 0x01, 0x11, 0x12, 0x21, 0x22, 0x31, 0x32, 0x41, 0x51]

-- | Produces the revert message for solc >=0.8 assertion violations
panicMsg :: Word256 -> ByteString
panicMsg err = selector "Panic(uint256)" <> encodeAbiValue (AbiUInt 256 err)

-- | Builds a buffer representing calldata from the provided method description
-- and concrete arguments
mkCalldata :: Maybe Sig -> [String] -> (Expr Buf, [Prop])
mkCalldata Nothing _ =
  ( AbstractBuf "txdata"
  -- assert that the length of the calldata is never more than 2^64
  -- this is way larger than would ever be allowed by the gas limit
  -- and avoids spurious counterexamples during abi decoding
  -- TODO: can we encode calldata as an array with a smaller length?
  , [Expr.bufLength (AbstractBuf "txdata") .< (Lit (2 ^ (64 :: Integer)))]
  )
mkCalldata (Just (Sig name types)) args =
  symCalldata name types args (AbstractBuf "txdata")

verifyContract
  :: SolverGroup
  -> ByteString
  -> Maybe Sig
  -> [String]
  -> VeriOpts
  -> Expr Storage
  -> Maybe Precondition
  -> Maybe Postcondition
  -> IO (Expr End, [VerifyResult])
verifyContract solvers theCode signature' concreteArgs opts initStore maybepre maybepost =
  let preState = abstractVM (mkCalldata signature' concreteArgs) theCode maybepre initStore
  in verify solvers opts preState maybepost

-- | Stepper that parses the result of Stepper.runFully into an Expr End
runExpr :: Stepper.Stepper (Expr End)
runExpr = do
  vm <- Stepper.runFully
  let asserts = vm.keccakEqs
  pure $ case vm.result of
    Just (VMSuccess buf) -> Success asserts buf vm.env.storage
    Just (VMFailure e) -> Failure asserts e
    Just (Unfinished p) -> Partial asserts p
    _ -> error "Internal Error: vm in intermediate state after call to runFully"

-- | Converts a given top level expr into a list of final states and the
-- associated path conditions for each state.
flattenExpr :: Expr End -> [Expr End]
flattenExpr = go []
  where
<<<<<<< HEAD
    go :: [Prop] -> Expr End -> [Expr End]
    go pcs = \case
      ITE c t f -> go (PNeg ((PEq c (Lit 0))) : pcs) t <> go (PEq c (Lit 0) : pcs) f
      Success ps msg store -> [Success (ps <> pcs) msg store]
      Failure ps e -> [Failure (ps <> pcs) e]
      Partial ps p -> [Partial (ps <> pcs) p]
      GVar _ -> error "cannot flatten an Expr containing a GVar"
=======
  go :: [Prop] -> Expr End -> [Expr End]
  go pcs = \case
    ITE c t f -> go (PNeg ((PEq c (Lit 0))) : pcs) t <> go (PEq c (Lit 0) : pcs) f
    Failure _ (TmpErr s) -> error s
    GVar _ -> error "cannot flatten an Expr containing a GVar"
    Revert ps msg -> [Revert (ps <> pcs) msg]
    Return ps msg store -> [Return (ps <> pcs) msg store]
    Failure ps e -> [Failure (ps <> pcs) e]
>>>>>>> c66e8830

-- | Strips unreachable branches from a given expr
-- Returns a list of executed SMT queries alongside the reduced expression for debugging purposes
-- Note that the reduced expression loses information relative to the original
-- one if jump conditions are removed. This restriction can be removed once
-- Expr supports attaching knowledge to AST nodes.
-- Although this algorithm currently parallelizes nicely, it does not exploit
-- the incremental nature of the task at hand. Introducing support for
-- incremental queries might let us go even faster here.
-- TODO: handle errors properly
reachable :: SolverGroup -> Expr End -> IO ([SMT2], Expr End)
reachable solvers e = do
  res <- go [] e
  pure $ second (fromMaybe (error "Internal Error: no reachable paths found")) res
  where
    {-
       Walk down the tree and collect pcs.
       Dispatch a reachability query at each leaf.
       If reachable return the expr wrapped in a Just. If not return Nothing.
       When walking back up the tree drop unreachable subbranches.
    -}
    go :: [Prop] -> Expr End -> IO ([SMT2], Maybe (Expr End))
    go pcs = \case
      ITE c t f -> do
        (tres, fres) <- concurrently
          (go (PEq (Lit 1) c : pcs) t)
          (go (PEq (Lit 0) c : pcs) f)
        let subexpr = case (snd tres, snd fres) of
              (Just t', Just f') -> Just $ ITE c t' f'
              (Just t', Nothing) -> Just t'
              (Nothing, Just f') -> Just f'
              (Nothing, Nothing) -> Nothing
        pure (fst tres <> fst fres, subexpr)
      leaf -> do
        let query = assertProps pcs
        res <- checkSat solvers query
        case res of
          Sat _ -> pure ([query], Just leaf)
          Unsat -> pure ([query], Nothing)
          r -> error $ "Invalid solver result: " <> show r


-- | Evaluate the provided proposition down to its most concrete result
evalProp :: Prop -> Prop
evalProp = \case
  o@(PBool _) -> o
  o@(PNeg p)  -> case p of
              (PBool b) -> PBool (not b)
              _ -> o
  o@(PEq l r) -> if l == r
                 then PBool True
                 else o
  o@(PLT (Lit l) (Lit r)) -> if l < r
                             then PBool True
                             else o
  o@(PGT (Lit l) (Lit r)) -> if l > r
                             then PBool True
                             else o
  o@(PGEq (Lit l) (Lit r)) -> if l >= r
                              then PBool True
                              else o
  o@(PLEq (Lit l) (Lit r)) -> if l <= r
                              then PBool True
                              else o
  o@(PAnd l r) -> case (evalProp l, evalProp r) of
                    (PBool True, PBool True) -> PBool True
                    (PBool _, PBool _) -> PBool False
                    _ -> o
  o@(POr l r) -> case (evalProp l, evalProp r) of
                   (PBool False, PBool False) -> PBool False
                   (PBool _, PBool _) -> PBool True
                   _ -> o
  o -> o


-- | Extract contraints stored in Expr End nodes
extractProps :: Expr End -> [Prop]
extractProps = \case
  ITE _ _ _ -> []
  Success asserts _ _ -> asserts
  Failure asserts _ -> asserts
  Partial asserts _ -> asserts
  GVar _ -> error "cannot extract props from a GVar"

isPartial :: Expr a -> Bool
isPartial (Partial _ _) = True
isPartial _ = False

getPartials :: [Expr End] -> [PartialExec]
getPartials = mapMaybe go
  where
    go :: Expr End -> Maybe PartialExec
    go = \case
      Partial _ p -> Just p
      _ -> Nothing

-- | Symbolically execute the VM and check all endstates against the
-- postcondition, if available.
verify
  :: SolverGroup
  -> VeriOpts
  -> VM
  -> Maybe Postcondition
  -> IO (Expr End, [VerifyResult])
verify solvers opts preState maybepost = do
  putStrLn "Exploring contract"

<<<<<<< HEAD
  exprInter <- evalStateT (interpret (Fetch.oracle solvers opts.rpcInfo) opts.maxIter opts.askSmtIters opts.loopHeuristic runExpr) preState
=======
  exprInter <- interpret (Fetch.oracle solvers opts.rpcInfo) opts.maxIter opts.askSmtIters preState runExpr
>>>>>>> c66e8830
  when opts.debug $ T.writeFile "unsimplified.expr" (formatExpr exprInter)

  putStrLn "Simplifying expression"
  expr <- if opts.simp then (pure $ Expr.simplify exprInter) else pure exprInter
  when opts.debug $ T.writeFile "simplified.expr" (formatExpr expr)

  putStrLn $ "Explored contract (" <> show (Expr.numBranches expr) <> " branches)"

  let flattened = flattenExpr expr
  when (any isPartial flattened) $ do
    T.putStrLn ""
    T.putStrLn "WARNING: hevm was only able to partially explore the given contract due to the following issues:"
    T.putStrLn ""
    T.putStrLn . T.unlines . fmap (indent 2 . ("- " <>)) . fmap formatPartial . getPartials $ flattened

  case maybepost of
    Nothing -> pure (expr, [Qed ()])
    Just post -> do
      let
        -- Filter out any leaves that can be statically shown to be safe
        canViolate = flip filter flattened $
          \leaf -> case evalProp (post preState leaf) of
            PBool True -> False
            _ -> True
        assumes = preState.constraints
        withQueries = canViolate <&> \leaf ->
          (assertProps (PNeg (post preState leaf) : assumes <> extractProps leaf), leaf)
      putStrLn $ "Checking for reachability of "
                   <> show (length withQueries)
                   <> " potential property violation(s)"

      when opts.debug $ forM_ (zip [(1 :: Int)..] withQueries) $ \(idx, (q, leaf)) -> do
        TL.writeFile
          ("query-" <> show idx <> ".smt2")
          ("; " <> (TL.pack $ show leaf) <> "\n\n" <> formatSMT2 q <> "\n\n(check-sat)")

      -- Dispatch the remaining branches to the solver to check for violations
      results <- flip mapConcurrently withQueries $ \(query, leaf) -> do
        res <- checkSat solvers query
        pure (res, leaf)
      let cexs = filter (\(res, _) -> not . isUnsat $ res) results
      pure $ if Prelude.null cexs then (expr, [Qed ()]) else (expr, fmap toVRes cexs)
  where
    toVRes :: (CheckSatResult, Expr End) -> VerifyResult
    toVRes (res, leaf) = case res of
      Sat model -> Cex (leaf, model)
      EVM.Solvers.Unknown -> Timeout leaf
      Unsat -> Qed ()
      Error e -> error $ "Internal Error: solver responded with error: " <> show e

type UnsatCache = TVar [Set Prop]

-- | Compares two contract runtimes for trace equivalence by running two VMs
-- and comparing the end states.
--
-- We do this by asking the solver to find a common input for each pair of
-- endstates that satisfies the path conditions for both sides and produces a
-- differing output. If we can find such an input, then we have a clear
-- equivalence break, and since we run this check for every pair of end states,
-- the check is exhaustive.
equivalenceCheck
  :: SolverGroup -> ByteString -> ByteString -> VeriOpts -> (Expr Buf, [Prop])
  -> IO [EquivResult]
equivalenceCheck solvers bytecodeA bytecodeB opts calldata' = do
  case bytecodeA == bytecodeB of
    True -> do
      putStrLn "bytecodeA and bytecodeB are identical"
      pure [Qed ()]
    False -> do
      branchesA <- getBranches bytecodeA
      branchesB <- getBranches bytecodeB

      when (any isPartial branchesA || any isPartial branchesB) $ do
        putStrLn ""
        putStrLn "WARNING: hevm was only able to partially explore the given contract due to the following issues:"
        putStrLn ""
        T.putStrLn . T.unlines . fmap (indent 2 . ("- " <>)) . fmap formatPartial . nubOrd $ ((getPartials branchesA) <> (getPartials branchesB))

      let allPairs = [(a,b) | a <- branchesA, b <- branchesB]
      putStrLn $ "Found " <> show (length allPairs) <> " total pairs of endstates"

      when opts.debug $
        putStrLn $ "endstates in bytecodeA: " <> show (length branchesA)
                   <> "\nendstates in bytecodeB: " <> show (length branchesB)

      let differingEndStates = sortBySize (mapMaybe (uncurry distinct) allPairs)
      putStrLn $ "Asking the SMT solver for " <> (show $ length differingEndStates) <> " pairs"
      when opts.debug $ forM_ (zip differingEndStates [(1::Integer)..]) (\(x, i) ->
        T.writeFile ("prop-checked-" <> show i) (T.pack $ show x))

      knownUnsat <- newTVarIO []
      procs <- getNumProcessors
      results <- checkAll differingEndStates knownUnsat procs

      let useful = foldr (\(_, b) n -> if b then n+1 else n) (0::Integer) results
      putStrLn $ "Reuse of previous queries was Useful in " <> (show useful) <> " cases"
      case all isQed . fmap fst $ results of
        True -> pure [Qed ()]
        False -> pure $ filter (/= Qed ()) . fmap fst $ results
  where
    -- we order the sets by size because this gives us more cache hits when
    -- running our queries later on (since we rely on a subset check)
    sortBySize :: [Set a] -> [Set a]
    sortBySize = sortBy (\a b -> if size a > size b then Prelude.LT else Prelude.GT)

    -- returns True if a is a subset of any of the sets in b
    subsetAny :: Set Prop -> [Set Prop] -> Bool
    subsetAny a b = foldr (\bp acc -> acc || isSubsetOf a bp) False b

    -- decompiles the given bytecode into a list of branches
    getBranches :: ByteString -> IO [Expr End]
    getBranches bs = do
      let
        bytecode = if BS.null bs then BS.pack [0] else bs
<<<<<<< HEAD
        prestate = abstractVM calldata' bytecode Nothing SymbolicS
      expr <- evalStateT (interpret (Fetch.oracle solvers Nothing) opts.maxIter opts.askSmtIters opts.loopHeuristic runExpr) prestate
=======
        prestate = abstractVM calldata' bytecode Nothing AbstractStore
      expr <- interpret (Fetch.oracle solvers Nothing) opts.maxIter opts.askSmtIters prestate runExpr
>>>>>>> c66e8830
      let simpl = if opts.simp then (Expr.simplify expr) else expr
      pure $ flattenExpr simpl

    -- checks for satisfiability of all the props in the provided set. skips
    -- the solver if we can determine unsatisfiability from the cache already
    -- the last element of the returned tuple indicates whether the cache was
    -- used or not
    check :: UnsatCache -> Set Prop -> IO (EquivResult, Bool)
    check knownUnsat props = do
      let smt = assertProps $ Set.toList props
      ku <- readTVarIO knownUnsat
      res <- if subsetAny props ku
             then pure (True, Unsat)
             else (fmap ((False),) (checkSat solvers smt))
      case res of
        (_, Sat x) -> pure (Cex x, False)
        (quick, Unsat) ->
          case quick of
            True  -> pure (Qed (), quick)
            False -> do
              -- nb: we might end up with duplicates here due to a
              -- potential race, but it doesn't matter for correctness
              atomically $ readTVar knownUnsat >>= writeTVar knownUnsat . (props :)
              pure (Qed (), False)
        (_, EVM.Solvers.Unknown) -> pure (Timeout (), False)
        (_, Error txt) -> error $ "Error while running solver: `" <> T.unpack txt -- <> "` SMT file was: `" <> filename <> "`"

    -- Allows us to run it in parallel. Note that this (seems to) run it
    -- from left-to-right, and with a max of K threads. This is in contrast to
    -- mapConcurrently which would spawn as many threads as there are jobs, and
    -- run them in a random order. We ordered them correctly, though so that'd be bad
    checkAll :: [(Set Prop)] -> UnsatCache -> Int -> IO [(EquivResult, Bool)]
    checkAll input cache numproc = do
       wrap <- pool numproc
       parMapIO (wrap . (check cache)) input

    -- Takes two branches and returns a set of props that will need to be
    -- satisfied for the two branches to violate the equivalence check. i.e.
    -- for a given pair of branches, equivalence is violated if there exists an
    -- input that satisfies the branch conditions from both sides and produces
    -- a differing result in each branch
    distinct :: Expr End -> Expr End -> Maybe (Set Prop)
    distinct aEnd bEnd =
      let
        differingResults = case (aEnd, bEnd) of
          (Success _ aOut aStore, Success _ bOut bStore) ->
            if aOut == bOut && aStore == bStore
            then PBool False
            else aStore ./= bStore .|| aOut ./= bOut
          (Failure _ (Revert a), Failure _ (Revert b)) -> if a == b then PBool False else a ./= b
          (Failure _ a, Failure _ b) -> if a == b then PBool False else PBool True
          -- partial end states can't be compared to actual end states, so we always ignore them
          (Partial {}, _) -> PBool False
          (_, Partial {}) -> PBool False
          (ITE _ _ _, _) -> error "Expressions must be flattened"
          (_, ITE _ _ _) -> error "Expressions must be flattened"
          (a, b) -> if a == b
                    then PBool False
                    else PBool True
      in case differingResults of
        -- if the end states are the same, then they can never produce a
        -- different result under any circumstances
        PBool False -> Nothing
        -- if we can statically determine that the end states differ, then we
        -- ask the solver to find us inputs that satisfy both sets of branch
        -- conditions
        PBool True  -> Just . Set.fromList $ extractProps aEnd <> extractProps bEnd
        -- if we cannot statically determine whether or not the end states
        -- differ, then we ask the solver if the end states can differ if both
        -- sets of path conditions are satisfiable
        _ -> Just . Set.fromList $ differingResults : extractProps aEnd <> extractProps bEnd

both' :: (a -> b) -> (a, a) -> (b, b)
both' f (x, y) = (f x, f y)

produceModels :: SolverGroup -> Expr End -> IO [(Expr End, CheckSatResult)]
produceModels solvers expr = do
  let flattened = flattenExpr expr
      withQueries = fmap (\e -> (assertProps . extractProps $ e, e)) flattened
  results <- flip mapConcurrently withQueries $ \(query, leaf) -> do
    res <- checkSat solvers query
    pure (res, leaf)
  pure $ fmap swap $ filter (\(res, _) -> not . isUnsat $ res) results

showModel :: Expr Buf -> (Expr End, CheckSatResult) -> IO ()
showModel cd (expr, res) = do
  case res of
    Unsat -> pure () -- ignore unreachable branches
    Error e -> error $ "Internal error: smt solver returned an error: " <> show e
    EVM.Solvers.Unknown -> do
      putStrLn "--- Branch ---"
      putStrLn ""
      putStrLn "Unable to produce a model for the following end state:"
      putStrLn ""
      T.putStrLn $ indent 2 $ formatExpr expr
      putStrLn ""
    Sat cex -> do
      putStrLn "--- Branch ---"
      putStrLn ""
      putStrLn "Inputs:"
      putStrLn ""
      T.putStrLn $ indent 2 $ formatCex cd cex
      putStrLn ""
      putStrLn "End State:"
      putStrLn ""
      T.putStrLn $ indent 2 $ formatExpr expr
      putStrLn ""


formatCex :: Expr Buf -> SMTCex -> Text
formatCex cd m@(SMTCex _ _ store blockContext txContext) = T.unlines $
  [ "Calldata:"
  , indent 2 cd'
  , ""
  ]
  <> storeCex
  <> txCtx
  <> blockCtx
  where
    -- we attempt to produce a model for calldata by substituting all variables
    -- and buffers provided by the model into the original calldata expression.
    -- If we have a concrete result then we diplay it, otherwise we diplay
    -- `Any`. This is a little bit of a hack (and maybe unsound?), but we need
    -- it for branches that do not refer to calldata at all (e.g. the top level
    -- callvalue check inserted by solidity in contracts that don't have any
    -- payable functions).
    cd' = prettyBuf $ Expr.simplify $ subModel m cd

    storeCex :: [Text]
    storeCex
      | Map.null store = []
      | otherwise =
          [ "Storage:"
          , indent 2 $ T.unlines $ Map.foldrWithKey (\key val acc ->
              ("Addr " <> (T.pack . show . Addr . num $ key)
                <> ": " <> (T.pack $ show (Map.toList val))) : acc
            ) mempty store
          , ""
          ]

    txCtx :: [Text]
    txCtx
      | Map.null txContext = []
      | otherwise =
        [ "Transaction Context:"
        , indent 2 $ T.unlines $ Map.foldrWithKey (\key val acc ->
            (showTxCtx key <> ": " <> (T.pack $ show val)) : acc
          ) mempty (filterSubCtx txContext)
        , ""
        ]

    -- strips the frame arg from frame context vars to make them easier to read
    showTxCtx :: Expr EWord -> Text
    showTxCtx (CallValue _) = "CallValue"
    showTxCtx (Caller _) = "Caller"
    showTxCtx (Address _) = "Address"
    showTxCtx x = T.pack $ show x

    -- strips all frame context that doesn't come from the top frame
    filterSubCtx :: Map (Expr EWord) W256 -> Map (Expr EWord) W256
    filterSubCtx = Map.filterWithKey go
      where
        go :: Expr EWord -> W256 -> Bool
        go (CallValue x) _ = x == 0
        go (Caller x) _ = x == 0
        go (Address x) _ = x == 0
        go (Balance {}) _ = error "TODO: BALANCE"
        go (SelfBalance {}) _ = error "TODO: SELFBALANCE"
        go (Gas {}) _ = error "TODO: Gas"
        go _ _ = False

    blockCtx :: [Text]
    blockCtx
      | Map.null blockContext = []
      | otherwise =
        [ "Block Context:"
        , indent 2 $ T.unlines $ Map.foldrWithKey (\key val acc ->
            (T.pack $ show key <> ": " <> show val) : acc
          ) mempty txContext
        , ""
        ]

    prettyBuf :: Expr Buf -> Text
    prettyBuf (ConcreteBuf "") = "Empty"
    prettyBuf (ConcreteBuf bs) = formatBinary bs
    prettyBuf _ = "Any"

-- | Takes a buffer and a Cex and replaces all abstract values in the buf with
-- concrete ones from the Cex.
subModel :: SMTCex -> Expr a -> Expr a
subModel c expr =
  subBufs (fmap forceFlattened c.buffers) . subVars c.vars . subStore c.store
  . subVars c.blockContext . subVars c.txContext $ expr
  where
    forceFlattened (SMT.Flat bs) = bs
    forceFlattened b@(SMT.Comp _) = forceFlattened $
      fromMaybe (error $ "Internal Error: cannot flatten buffer: " <> show b)
                (SMT.collapse b)

    subVars model b = Map.foldlWithKey subVar b model
    subVar :: Expr a -> Expr EWord -> W256 -> Expr a
    subVar b var val = mapExpr go b
      where
        go :: Expr a -> Expr a
        go = \case
          v@(Var _) -> if v == var
                      then Lit val
                      else v
          e -> e

    subBufs model b = Map.foldlWithKey subBuf b model
    subBuf :: Expr a -> Expr Buf -> ByteString -> Expr a
    subBuf b var val = mapExpr go b
      where
        go :: Expr a -> Expr a
        go = \case
          a@(AbstractBuf _) -> if a == var
                      then ConcreteBuf val
                      else a
          e -> e

    subStore :: Map W256 (Map W256 W256) -> Expr a -> Expr a
    subStore m b = mapExpr go b
      where
        go :: Expr a -> Expr a
        go = \case
          AbstractStore -> ConcreteStore m
          e -> e<|MERGE_RESOLUTION|>--- conflicted
+++ resolved
@@ -1,60 +1,27 @@
-<<<<<<< HEAD
 {-# Language TupleSections #-}
 {-# Language DeriveAnyClass #-}
-=======
->>>>>>> c66e8830
 {-# Language DataKinds #-}
 
 module EVM.SymExec where
 
-import Control.Concurrent.Async (concurrently, mapConcurrently)
-import Control.Concurrent.Spawn (parMapIO, pool)
-import Control.Concurrent.STM (atomically, TVar, readTVarIO, readTVar, newTVarIO, writeTVar)
-import Control.Monad.Operational qualified as Operational
-import Control.Monad.State.Strict
-import Data.Bifunctor (second)
-import Data.ByteString (ByteString)
-import Data.ByteString qualified as BS
-import Data.DoubleWord (Word256)
-import Data.List (foldl', sortBy)
-import Data.Map (Map)
-import Data.Map qualified as Map
-import Data.Maybe
-import Data.Set (Set, isSubsetOf, size)
-import Data.Set qualified as Set
-import Data.Text (Text)
-import Data.Text qualified as T
-import Data.Text.IO qualified as T
-import Data.Text.Lazy qualified as TL
-import Data.Text.Lazy.IO qualified as TL
+import Prelude hiding (Word)
+
 import Data.Tuple (swap)
-import GHC.Conc (getNumProcessors)
 import Optics.Core
-<<<<<<< HEAD
-import Optics.State
 import EVM hiding (push, bytecode, query, wrap)
 import EVM.Exec
 import qualified EVM.Fetch as Fetch
-=======
-
-import EVM hiding (Query, Revert, bytecode)
-import EVM qualified
->>>>>>> c66e8830
 import EVM.ABI
-import EVM.Concrete (createAddress)
-import EVM.Exec
-import EVM.Expr qualified as Expr
-import EVM.FeeSchedule qualified as FeeSchedule
-import EVM.Fetch qualified as Fetch
-import EVM.Format (formatExpr, indent, formatBinary)
 import EVM.SMT (SMTCex(..), SMT2(..), assertProps, formatSMT2)
-import EVM.SMT qualified as SMT
+import qualified EVM.SMT as SMT
 import EVM.Solvers
+import EVM.Traversals
+import qualified EVM.Expr as Expr
 import EVM.Stepper (Stepper)
-import EVM.Stepper qualified as Stepper
-import EVM.Traversals
+import qualified EVM.Stepper as Stepper
+import qualified Control.Monad.Operational as Operational
+import Control.Monad.State.Strict hiding (state)
 import EVM.Types
-<<<<<<< HEAD
 import EVM.Concrete (createAddress)
 import qualified EVM.FeeSchedule as FeeSchedule
 import Data.DoubleWord (Word256)
@@ -64,7 +31,6 @@
 import Data.List (foldl', sortBy)
 import Data.ByteString (ByteString)
 import qualified Data.ByteString as BS
-import qualified Control.Monad.State.Class as State
 import Data.Bifunctor (second)
 import Data.Map (Map)
 import qualified Data.Map as Map
@@ -75,13 +41,12 @@
 import EVM.Format (formatExpr, formatPartial)
 import Data.Set (Set, isSubsetOf, size)
 import qualified Data.Set as Set
+import Control.Concurrent.Spawn (parMapIO, pool)
 import Control.Concurrent.STM (atomically, TVar, readTVarIO, readTVar, newTVarIO, writeTVar)
-import Control.Concurrent.Spawn
 import GHC.Conc (getNumProcessors)
 import EVM.Format (indent, formatBinary)
 import Options.Generic as Options
-=======
->>>>>>> c66e8830
+
 
 -- | A method name, and the (ordered) types of it's arguments
 data Sig = Sig Text [AbiType]
@@ -281,88 +246,14 @@
 interpret
   :: Fetch.Fetcher
   -> Maybe Integer -- max iterations
-<<<<<<< HEAD
   -> Integer -- ask smt iterations
   -> LoopHeuristic
-  -> Stepper (Expr End)
-  -> StateT VM IO (Expr End)
-interpret fetcher maxIter askSmtIters heuristic =
-=======
-  -> Maybe Integer -- ask smt iterations
   -> VM
   -> Stepper (Expr End)
   -> IO (Expr End)
-interpret fetcher maxIter askSmtIters vm =
->>>>>>> c66e8830
+interpret fetcher maxIter askSmtIters heuristic vm =
   eval . Operational.view
   where
-<<<<<<< HEAD
-    eval
-      :: Operational.ProgramView Stepper.Action (Expr End)
-      -> StateT VM IO (Expr End)
-
-    eval (Operational.Return x) = pure x
-
-    eval (action Operational.:>>= k) =
-      case action of
-        Stepper.Exec ->
-          (State.state . runState) exec >>= interpret fetcher maxIter askSmtIters heuristic . k
-        Stepper.Run ->
-          (State.state . runState) run >>= interpret fetcher maxIter askSmtIters heuristic . k
-        Stepper.IOAct q ->
-          mapStateT liftIO q >>= interpret fetcher maxIter askSmtIters heuristic . k
-        Stepper.Ask (PleaseChoosePath cond continue) -> do
-          assign #result Nothing
-          vm <- get
-          a <- interpret fetcher maxIter askSmtIters heuristic (Stepper.evm (continue True) >>= k)
-          put vm
-          b <- interpret fetcher maxIter askSmtIters heuristic (Stepper.evm (continue False) >>= k)
-          pure $ ITE cond a b
-        Stepper.Wait q -> do
-          let performQuery = do
-                m <- liftIO (fetcher q)
-                interpret fetcher maxIter askSmtIters heuristic(Stepper.evm m >>= k)
-
-          case q of
-            PleaseAskSMT cond _ continue -> do
-              assign #result Nothing
-              vm <- get
-              case cond of
-                -- is the condition concrete?
-                Lit c ->
-                  -- have we reached max iterations, are we inside a loop?
-                  case (maxIterationsReached vm maxIter, isLoopHead heuristic vm) of
-                    -- Yes. return a partial leaf
-                    (Just _, Just True) ->
-                      pure $ Partial vm.keccakEqs $ MaxIterationsReached vm.state.pc vm.state.contract
-                    -- No. keep executing
-                    _ ->
-                      interpret fetcher maxIter askSmtIters heuristic (Stepper.evm (continue (Case (c > 0))) >>= k)
-
-                -- the condition is symbolic
-                _ ->
-                  -- are in we a loop, have we hit maxIters, have we hit askSmtIters?
-                  case (isLoopHead heuristic vm, askSmtItersReached vm askSmtIters, maxIterationsReached vm maxIter) of
-                    -- we're in a loop and maxIters has been reached
-                    (Just True, _, Just n) -> do
-                      -- continue execution down the opposite branch than the one that
-                      -- got us to this point and return a partial leaf for the other side
-                      a <- interpret fetcher maxIter askSmtIters heuristic (Stepper.evm (continue (Case $ not n)) >>= k)
-                      pure $ ITE cond a (Partial vm.keccakEqs (MaxIterationsReached vm.state.pc vm.state.contract))
-                    -- we're in a loop and askSmtIters has been reached
-                    (Just True, True, _) ->
-                      -- ask the smt solver about the loop condition
-                      performQuery
-                    -- otherwise just try both branches and don't ask the solver
-                    _ ->
-                      interpret fetcher maxIter askSmtIters heuristic (Stepper.evm (continue EVM.Types.Unknown) >>= k)
-
-            _ -> performQuery
-
-        Stepper.EVM m ->
-          State.state (runState m) >>= interpret fetcher maxIter askSmtIters heuristic . k
-
-=======
   eval
     :: Operational.ProgramView Stepper.Action (Expr End)
     -> IO (Expr End)
@@ -373,54 +264,67 @@
     case action of
       Stepper.Exec -> do
         let (r, vm') = runState exec vm
-        interpret fetcher maxIter askSmtIters vm' (k r)
+        interpret fetcher maxIter askSmtIters heuristic vm' (k r)
       Stepper.Run -> do
         let vm' = execState exec vm
-        interpret fetcher maxIter askSmtIters vm' (k vm')
+        interpret fetcher maxIter askSmtIters heuristic vm' (k vm')
       Stepper.IOAct q -> do
         (r, vm') <- runStateT q vm
-        interpret fetcher maxIter askSmtIters vm' (k r)
-      Stepper.Ask (EVM.PleaseChoosePath cond continue) ->
-        case maxIterationsReached vm maxIter of
-          Nothing -> do
-            (a, b) <- concurrently
-              (let (ra, vma) = runState (continue True) vm { result = Nothing }
-               in interpret fetcher maxIter askSmtIters vma (k ra))
-              (let (rb, vmb) = runState (continue False) vm { result = Nothing }
-               in interpret fetcher maxIter askSmtIters vmb (k rb))
-
-            pure $ ITE cond a b
-          Just n -> do
-            -- Let's escape the loop. We give no guarantees at this point
-            let (r, vm') = runState (continue (not n)) vm { result = Nothing }
-            interpret fetcher maxIter askSmtIters vm' (k r)
+        interpret fetcher maxIter askSmtIters heuristic vm' (k r)
+      Stepper.Ask (PleaseChoosePath cond continue) -> do
+        (a, b) <- concurrently
+          (let (ra, vma) = runState (continue True) vm { result = Nothing }
+           in interpret fetcher maxIter askSmtIters heuristic vma (k ra))
+          (let (rb, vmb) = runState (continue False) vm { result = Nothing }
+           in interpret fetcher maxIter askSmtIters heuristic vmb (k rb))
+
+        pure $ ITE cond a b
       Stepper.Wait q -> do
         let performQuery = do
               m <- liftIO (fetcher q)
               let (r, vm') = runState m vm
-              interpret fetcher maxIter askSmtIters vm' (k r)
+              interpret fetcher maxIter askSmtIters heuristic vm' (k r)
 
         case q of
-          PleaseAskSMT _ _ continue -> do
-            let
-              codelocation = getCodeLocation vm
-              iteration = num . fromMaybe 0 $ Map.lookup codelocation vm.iterations
-
-            -- if this is the first time we are branching at this point,
-            -- explore both branches without consulting SMT.
-            -- Exploring too many branches is a lot cheaper than
-            -- consulting our SMT solver.
-            if iteration < fromMaybe 5 askSmtIters then do
-              let (r, vm') = runState (continue EVM.Unknown) vm
-              interpret fetcher maxIter askSmtIters vm' (k r)
-            else performQuery
+          PleaseAskSMT cond _ continue -> do
+            case cond of
+              -- is the condition concrete?
+              Lit c ->
+                -- have we reached max iterations, are we inside a loop?
+                case (maxIterationsReached vm maxIter, isLoopHead heuristic vm) of
+                  -- Yes. return a partial leaf
+                  (Just _, Just True) ->
+                    pure $ Partial vm.keccakEqs $ MaxIterationsReached vm.state.pc vm.state.contract
+                  -- No. keep executing
+                  _ ->
+                    let (r, vm') = runState (continue (Case (c > 0))) vm
+                    in interpret fetcher maxIter askSmtIters heuristic vm' (k r)
+
+              -- the condition is symbolic
+              _ ->
+                -- are in we a loop, have we hit maxIters, have we hit askSmtIters?
+                case (isLoopHead heuristic vm, askSmtItersReached vm askSmtIters, maxIterationsReached vm maxIter) of
+                  -- we're in a loop and maxIters has been reached
+                  (Just True, _, Just n) -> do
+                    -- continue execution down the opposite branch than the one that
+                    -- got us to this point and return a partial leaf for the other side
+                    let (r, vm') = runState (continue (Case $ not n)) vm
+                    a <- interpret fetcher maxIter askSmtIters heuristic vm' (k r)
+                    pure $ ITE cond a (Partial vm.keccakEqs (MaxIterationsReached vm.state.pc vm.state.contract))
+                  -- we're in a loop and askSmtIters has been reached
+                  (Just True, True, _) ->
+                    -- ask the smt solver about the loop condition
+                    performQuery
+                  -- otherwise just try both branches and don't ask the solver
+                  _ ->
+                    let (r, vm') = runState (continue EVM.Types.Unknown) vm
+                    in interpret fetcher maxIter askSmtIters heuristic vm' (k r)
 
           _ -> performQuery
 
       Stepper.EVM m -> do
         let (r, vm') = runState m vm
-        interpret fetcher maxIter askSmtIters vm' (k r)
->>>>>>> c66e8830
+        interpret fetcher maxIter askSmtIters heuristic vm' (k r)
 
 maxIterationsReached :: VM -> Maybe Integer -> Maybe Bool
 maxIterationsReached _ Nothing = Nothing
@@ -459,11 +363,6 @@
 type Precondition = VM -> Prop
 type Postcondition = VM -> Expr End -> Prop
 
-<<<<<<< HEAD
-checkAssert :: SolverGroup -> [Word256] -> ByteString -> Maybe Sig -> [String] -> VeriOpts -> IO (Expr End, [VerifyResult])
-checkAssert solvers errs c signature' concreteArgs opts = verifyContract solvers c signature' concreteArgs opts SymbolicS Nothing (Just $ checkAssertions errs)
-=======
-
 checkAssert
   :: SolverGroup
   -> [Word256]
@@ -474,7 +373,6 @@
   -> IO (Expr End, [VerifyResult])
 checkAssert solvers errs c signature' concreteArgs opts =
   verifyContract solvers c signature' concreteArgs opts AbstractStore Nothing (Just $ checkAssertions errs)
->>>>>>> c66e8830
 
 {- | Checks if an assertion violation has been encountered
 
@@ -556,7 +454,6 @@
 flattenExpr :: Expr End -> [Expr End]
 flattenExpr = go []
   where
-<<<<<<< HEAD
     go :: [Prop] -> Expr End -> [Expr End]
     go pcs = \case
       ITE c t f -> go (PNeg ((PEq c (Lit 0))) : pcs) t <> go (PEq c (Lit 0) : pcs) f
@@ -564,16 +461,6 @@
       Failure ps e -> [Failure (ps <> pcs) e]
       Partial ps p -> [Partial (ps <> pcs) p]
       GVar _ -> error "cannot flatten an Expr containing a GVar"
-=======
-  go :: [Prop] -> Expr End -> [Expr End]
-  go pcs = \case
-    ITE c t f -> go (PNeg ((PEq c (Lit 0))) : pcs) t <> go (PEq c (Lit 0) : pcs) f
-    Failure _ (TmpErr s) -> error s
-    GVar _ -> error "cannot flatten an Expr containing a GVar"
-    Revert ps msg -> [Revert (ps <> pcs) msg]
-    Return ps msg store -> [Return (ps <> pcs) msg store]
-    Failure ps e -> [Failure (ps <> pcs) e]
->>>>>>> c66e8830
 
 -- | Strips unreachable branches from a given expr
 -- Returns a list of executed SMT queries alongside the reduced expression for debugging purposes
@@ -681,11 +568,7 @@
 verify solvers opts preState maybepost = do
   putStrLn "Exploring contract"
 
-<<<<<<< HEAD
-  exprInter <- evalStateT (interpret (Fetch.oracle solvers opts.rpcInfo) opts.maxIter opts.askSmtIters opts.loopHeuristic runExpr) preState
-=======
-  exprInter <- interpret (Fetch.oracle solvers opts.rpcInfo) opts.maxIter opts.askSmtIters preState runExpr
->>>>>>> c66e8830
+  exprInter <- interpret (Fetch.oracle solvers opts.rpcInfo) opts.maxIter opts.askSmtIters opts.loopHeuristic preState runExpr
   when opts.debug $ T.writeFile "unsimplified.expr" (formatExpr exprInter)
 
   putStrLn "Simplifying expression"
@@ -800,13 +683,8 @@
     getBranches bs = do
       let
         bytecode = if BS.null bs then BS.pack [0] else bs
-<<<<<<< HEAD
-        prestate = abstractVM calldata' bytecode Nothing SymbolicS
-      expr <- evalStateT (interpret (Fetch.oracle solvers Nothing) opts.maxIter opts.askSmtIters opts.loopHeuristic runExpr) prestate
-=======
         prestate = abstractVM calldata' bytecode Nothing AbstractStore
-      expr <- interpret (Fetch.oracle solvers Nothing) opts.maxIter opts.askSmtIters prestate runExpr
->>>>>>> c66e8830
+      expr <- interpret (Fetch.oracle solvers Nothing) opts.maxIter opts.askSmtIters opts.loopHeuristic prestate runExpr
       let simpl = if opts.simp then (Expr.simplify expr) else expr
       pure $ flattenExpr simpl
 
