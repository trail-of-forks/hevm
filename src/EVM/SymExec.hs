{-# LANGUAGE DataKinds #-}
{-# LANGUAGE DeriveAnyClass #-}

module EVM.SymExec where

import Control.Concurrent.Async (concurrently, mapConcurrently)
import Control.Concurrent.Spawn (parMapIO, pool)
import Control.Concurrent.STM (atomically, TVar, readTVarIO, readTVar, newTVarIO, writeTVar)
import Control.Monad.Operational qualified as Operational
import Control.Monad.State.Strict
import Data.Bifunctor (second)
import Data.ByteString (ByteString)
import Data.ByteString qualified as BS
import Data.Containers.ListUtils (nubOrd)
import Data.DoubleWord (Word256)
import Data.List (foldl', sortBy)
import Data.Maybe (fromMaybe, mapMaybe)
import Data.Map (Map)
import Data.Map qualified as Map
import Data.Set (Set, isSubsetOf, size)
import Data.Set qualified as Set
import Data.Text (Text)
import Data.Text qualified as T
import Data.Text.IO qualified as T
import Data.Text.Lazy qualified as TL
import Data.Text.Lazy.IO qualified as TL
import Data.Tree.Zipper qualified as Zipper
import Data.Tuple (swap)
import EVM (makeVm, initialContract, getCodeLocation, isValidJumpDest)
import EVM.Exec
import EVM.Fetch qualified as Fetch
import EVM.ABI
import EVM.Expr qualified as Expr
import EVM.Format (formatExpr, formatPartial)
import EVM.SMT (SMTCex(..), SMT2(..), assertProps, formatSMT2)
import EVM.SMT qualified as SMT
import EVM.Solvers
import EVM.Stepper (Stepper)
import EVM.Stepper qualified as Stepper
import EVM.Traversals
import EVM.Types
import EVM.Concrete (createAddress)
import EVM.FeeSchedule qualified as FeeSchedule
import EVM.Format (indent, formatBinary)
import GHC.Conc (getNumProcessors)
import GHC.Generics (Generic)
import Optics.Core
import Options.Generic (ParseField, ParseFields, ParseRecord)
import Witch (into, unsafeInto)

-- | A method name, and the (ordered) types of it's arguments
data Sig = Sig Text [AbiType]

data LoopHeuristic
  = Naive
  | StackBased
  deriving (Eq, Show, Read, ParseField, ParseFields, ParseRecord, Generic)

data ProofResult a b c = Qed a | Cex b | Timeout c
  deriving (Show, Eq)
type VerifyResult = ProofResult () (Expr End, SMTCex) (Expr End)
type EquivResult = ProofResult () (SMTCex) ()

isTimeout :: ProofResult a b c -> Bool
isTimeout (Timeout _) = True
isTimeout _ = False

isCex :: ProofResult a b c -> Bool
isCex (Cex _) = True
isCex _ = False

isQed :: ProofResult a b c -> Bool
isQed (Qed _) = True
isQed _ = False

data VeriOpts = VeriOpts
  { simp :: Bool
  , debug :: Bool
  , maxIter :: Maybe Integer
  , askSmtIters :: Integer
  , loopHeuristic :: LoopHeuristic
  , rpcInfo :: Fetch.RpcInfo
  }
  deriving (Eq, Show)

defaultVeriOpts :: VeriOpts
defaultVeriOpts = VeriOpts
  { simp = True
  , debug = False
  , maxIter = Nothing
  , askSmtIters = 1
  , loopHeuristic = StackBased
  , rpcInfo = Nothing
  }

rpcVeriOpts :: (Fetch.BlockNumber, Text) -> VeriOpts
rpcVeriOpts info = defaultVeriOpts { rpcInfo = Just info }

debugVeriOpts :: VeriOpts
debugVeriOpts = defaultVeriOpts { debug = True }

extractCex :: VerifyResult -> Maybe (Expr End, SMTCex)
extractCex (Cex c) = Just c
extractCex _ = Nothing

bool :: Expr EWord -> Prop
bool e = POr (PEq e (Lit 1)) (PEq e (Lit 0))

-- | Abstract calldata argument generation
symAbiArg :: Text -> AbiType -> CalldataFragment
symAbiArg name = \case
  AbiUIntType n ->
    if n `mod` 8 == 0 && n <= 256
    then let v = Var name in St [Expr.inRange n v] v
    else internalError "bad type"
  AbiIntType n ->
    if n `mod` 8 == 0 && n <= 256
    -- TODO: is this correct?
    then let v = Var name in St [Expr.inRange n v] v
    else internalError "bad type"
  AbiBoolType -> let v = Var name in St [bool v] v
  AbiAddressType -> let v = Var name in St [Expr.inRange 160 v] v
  AbiBytesType n ->
    if n > 0 && n <= 32
    then let v = Var name in St [Expr.inRange (n * 8) v] v
    else internalError "bad type"
  AbiArrayType sz tp ->
    Comp $ fmap (\n -> symAbiArg (name <> n) tp) [T.pack (show n) | n <- [0..sz-1]]
  t -> internalError $ "TODO: symbolic abi encoding for " <> show t

data CalldataFragment
  = St [Prop] (Expr EWord)
  | Dy [Prop] (Expr EWord) (Expr Buf)
  | Comp [CalldataFragment]
  deriving (Show, Eq)

-- | Generates calldata matching given type signature, optionally specialized
-- with concrete arguments.
-- Any argument given as "<symbolic>" or omitted at the tail of the list are
-- kept symbolic.
symCalldata :: Text -> [AbiType] -> [String] -> Expr Buf -> (Expr Buf, [Prop])
symCalldata sig typesignature concreteArgs base =
  let
    args = concreteArgs <> replicate (length typesignature - length concreteArgs) "<symbolic>"
    mkArg :: AbiType -> String -> Int -> CalldataFragment
    mkArg typ "<symbolic>" n = symAbiArg (T.pack $ "arg" <> show n) typ
    mkArg typ arg _ =
      case makeAbiValue typ arg of
        AbiUInt _ w -> St [] . Lit . into $ w
        AbiInt _ w -> St [] . Lit . unsafeInto $ w
        AbiAddress w -> St [] . Lit . into $ w
        AbiBool w -> St [] . Lit $ if w then 1 else 0
        _ -> internalError "TODO"
    calldatas = zipWith3 mkArg typesignature args [1..]
    (cdBuf, props) = combineFragments calldatas base
    withSelector = writeSelector cdBuf sig
    sizeConstraints
      = (Expr.bufLength withSelector .>= cdLen calldatas)
      .&& (Expr.bufLength withSelector .< (Lit (2 ^ (64 :: Integer))))
  in (withSelector, sizeConstraints : props)

cdLen :: [CalldataFragment] -> Expr EWord
cdLen = go (Lit 4)
  where
    go acc = \case
      [] -> acc
      (hd:tl) -> case hd of
                   St _ _ -> go (Expr.add acc (Lit 32)) tl
                   _ -> internalError "unsupported"

writeSelector :: Expr Buf -> Text -> Expr Buf
writeSelector buf sig =
  writeSel (Lit 0) $ writeSel (Lit 1) $ writeSel (Lit 2) $ writeSel (Lit 3) buf
  where
    sel = ConcreteBuf $ selector sig
    writeSel idx = Expr.writeByte idx (Expr.readByte idx sel)

combineFragments :: [CalldataFragment] -> Expr Buf -> (Expr Buf, [Prop])
combineFragments fragments base = go (Lit 4) fragments (base, [])
  where
    go :: Expr EWord -> [CalldataFragment] -> (Expr Buf, [Prop]) -> (Expr Buf, [Prop])
    go _ [] acc = acc
    go idx (f:rest) (buf, ps) =
      case f of
        St p w -> go (Expr.add idx (Lit 32)) rest (Expr.writeWord idx w buf, p <> ps)
        s -> internalError $ "unsupported cd fragment: " <> show s


abstractVM
  :: (Expr Buf, [Prop])
  -> ByteString
  -> Maybe Precondition
  -> Expr Storage
  -> Bool
  -> VM
abstractVM cd contractCode maybepre store create = finalVm
  where
    caller = Caller 0
    value = CallValue 0
    code = if create then InitCode contractCode mempty
           else RuntimeCode (ConcreteRuntimeCode contractCode)
    vm' = loadSymVM code store caller value  (if create then mempty else cd)  create
    precond = case maybepre of
                Nothing -> []
                Just p -> [p vm']
    finalVm = vm' & over #constraints (<> precond)

loadSymVM
  :: ContractCode
  -> Expr Storage
  -> Expr EWord
  -> Expr EWord
  -> (Expr Buf, [Prop])
  -> Bool
  -> VM
loadSymVM x initStore addr callvalue cd create =
  (makeVm $ VMOpts
    { contract = initialContract x
    , calldata = cd
    , value = callvalue
    , initialStorage = initStore
    , address = createAddress ethrunAddress 1
    , caller = addr
    , origin = ethrunAddress --todo: generalize
    , coinbase = 0
    , number = 0
    , timestamp = Lit 0
    , blockGaslimit = 0
    , gasprice = 0
    , prevRandao = 42069
    , gas = 0xffffffffffffffff
    , gaslimit = 0xffffffffffffffff
    , baseFee = 0
    , priorityFee = 0
    , maxCodeSize = 0xffffffff
    , schedule = FeeSchedule.berlin
    , chainId = 1
    , create = create
    , txAccessList = mempty
    , allowFFI = False
    }) & set (#env % #contracts % at (createAddress ethrunAddress 1))
             (Just (initialContract x))

-- | Interpreter which explores all paths at branching points. Returns an
-- 'Expr End' representing the possible executions.
interpret
  :: Fetch.Fetcher
  -> Maybe Integer -- max iterations
  -> Integer -- ask smt iterations
  -> LoopHeuristic
  -> VM
  -> Stepper (Expr End)
  -> IO (Expr End)
interpret fetcher maxIter askSmtIters heuristic vm =
  eval . Operational.view
  where
  eval
    :: Operational.ProgramView Stepper.Action (Expr End)
    -> IO (Expr End)

  eval (Operational.Return x) = pure x

  eval (action Operational.:>>= k) =
    case action of
      Stepper.Exec -> do
        let (r, vm') = runState exec vm
        interpret fetcher maxIter askSmtIters heuristic vm' (k r)
      Stepper.IOAct q -> do
        r <- q
        interpret fetcher maxIter askSmtIters heuristic vm (k r)
      Stepper.Ask (PleaseChoosePath cond continue) -> do
        (a, b) <- concurrently
          (let (ra, vma) = runState (continue True) vm { result = Nothing }
           in interpret fetcher maxIter askSmtIters heuristic vma (k ra))
          (let (rb, vmb) = runState (continue False) vm { result = Nothing }
           in interpret fetcher maxIter askSmtIters heuristic vmb (k rb))
        pure $ ITE cond a b
      Stepper.Wait q -> do
        let performQuery = do
              m <- liftIO (fetcher q)
              let (r, vm') = runState m vm
              interpret fetcher maxIter askSmtIters heuristic vm' (k r)

        case q of
          PleaseAskSMT cond _ continue -> do
            case cond of
              -- is the condition concrete?
              Lit c ->
                -- have we reached max iterations, are we inside a loop?
                case (maxIterationsReached vm maxIter, isLoopHead heuristic vm) of
                  -- Yes. return a partial leaf
                  (Just _, Just True) ->
                    pure $ Partial vm.keccakEqs (Traces (Zipper.toForest vm.traces) vm.env.contracts) $ MaxIterationsReached vm.state.pc vm.state.contract
                  -- No. keep executing
                  _ ->
                    let (r, vm') = runState (continue (Case (c > 0))) vm
                    in interpret fetcher maxIter askSmtIters heuristic vm' (k r)

              -- the condition is symbolic
              _ ->
                -- are in we a loop, have we hit maxIters, have we hit askSmtIters?
                case (isLoopHead heuristic vm, askSmtItersReached vm askSmtIters, maxIterationsReached vm maxIter) of
                  -- we're in a loop and maxIters has been reached
                  (Just True, _, Just n) -> do
                    -- continue execution down the opposite branch than the one that
                    -- got us to this point and return a partial leaf for the other side
                    let (r, vm') = runState (continue (Case $ not n)) vm
                    a <- interpret fetcher maxIter askSmtIters heuristic vm' (k r)
                    pure $ ITE cond a (Partial vm.keccakEqs (Traces (Zipper.toForest vm.traces) vm.env.contracts) (MaxIterationsReached vm.state.pc vm.state.contract))
                  -- we're in a loop and askSmtIters has been reached
                  (Just True, True, _) ->
                    -- ask the smt solver about the loop condition
                    performQuery
                  -- otherwise just try both branches and don't ask the solver
                  _ ->
                    let (r, vm') = runState (continue EVM.Types.Unknown) vm
                    in interpret fetcher maxIter askSmtIters heuristic vm' (k r)

          _ -> performQuery

      Stepper.EVM m -> do
        let (r, vm') = runState m vm
        interpret fetcher maxIter askSmtIters heuristic vm' (k r)

maxIterationsReached :: VM -> Maybe Integer -> Maybe Bool
maxIterationsReached _ Nothing = Nothing
maxIterationsReached vm (Just maxIter) =
  let codelocation = getCodeLocation vm
      (iters, _) = view (at codelocation % non (0, [])) vm.iterations
  in if unsafeInto maxIter <= iters
     then Map.lookup (codelocation, iters - 1) vm.cache.path
     else Nothing

askSmtItersReached :: VM -> Integer -> Bool
askSmtItersReached vm askSmtIters = let
    codelocation = getCodeLocation vm
    (iters, _) = view (at codelocation % non (0, [])) vm.iterations
  in askSmtIters <= into iters

{- | Loop head detection heuristic

 The main thing we wish to differentiate between, are actual loop heads, and branch points inside of internal functions that are called multiple times.

 One way to do this is to observe that for internal functions, the compiler must always store a stack item representing the location that it must jump back to. If we compare the stack at the time of the previous visit, and the time of the current visit, and notice that this location has changed, then we can guess that the location is a jump point within an internal function instead of a loop (where such locations should be constant between iterations).

 This heuristic is not perfect, and can certainly be tricked, but should generally be good enough for most compiler generated and non pathological user generated loops.
 -}
isLoopHead :: LoopHeuristic -> VM -> Maybe Bool
isLoopHead Naive _ = Just True
isLoopHead StackBased vm = let
    loc = getCodeLocation vm
    oldIters = Map.lookup loc vm.iterations
    isValid (Lit wrd) = wrd <= unsafeInto (maxBound :: Int) && isValidJumpDest vm (unsafeInto wrd)
    isValid _ = False
  in case oldIters of
       Just (_, oldStack) -> Just $ filter isValid oldStack == filter isValid vm.state.stack
       Nothing -> Nothing

type Precondition = VM -> Prop
type Postcondition = VM -> Expr End -> Prop

checkAssert
  :: SolverGroup
  -> [Word256]
  -> ByteString
  -> Maybe Sig
  -> [String]
  -> VeriOpts
  -> IO (Expr End, [VerifyResult])
checkAssert solvers errs c signature' concreteArgs opts =
  verifyContract solvers c signature' concreteArgs opts AbstractStore Nothing (Just $ checkAssertions errs)

{- | Checks if an assertion violation has been encountered

  hevm recognises the following as an assertion violation:

  1. the invalid opcode (0xfe) (solc < 0.8)
  2. a revert with a reason of the form `abi.encodeWithSelector("Panic(uint256)", code)`, where code is one of the following (solc >= 0.8):
    - 0x00: Used for generic compiler inserted panics.
    - 0x01: If you call assert with an argument that evaluates to false.
    - 0x11: If an arithmetic operation results in underflow or overflow outside of an unchecked { ... } block.
    - 0x12; If you divide or modulo by zero (e.g. 5 / 0 or 23 % 0).
    - 0x21: If you convert a value that is too big or negative into an enum type.
    - 0x22: If you access a storage byte array that is incorrectly encoded.
    - 0x31: If you call .pop() on an empty array.
    - 0x32: If you access an array, bytesN or an array slice at an out-of-bounds or negative index (i.e. x[i] where i >= x.length or i < 0).
    - 0x41: If you allocate too much memory or create an array that is too large.
    - 0x51: If you call a zero-initialized variable of internal function type.

  see: https://docs.soliditylang.org/en/v0.8.6/control-structures.html?highlight=Panic#panic-via-assert-and-error-via-require
-}
checkAssertions :: [Word256] -> Postcondition
checkAssertions errs _ = \case
  Failure _ _ (Revert (ConcreteBuf msg)) -> PBool $ msg `notElem` (fmap panicMsg errs)
  Failure _ _ (Revert b) -> foldl' PAnd (PBool True) (fmap (PNeg . PEq b . ConcreteBuf . panicMsg) errs)
  _ -> PBool True

-- | By default hevm only checks for user-defined assertions
defaultPanicCodes :: [Word256]
defaultPanicCodes = [0x01]

allPanicCodes :: [Word256]
allPanicCodes = [0x00, 0x01, 0x11, 0x12, 0x21, 0x22, 0x31, 0x32, 0x41, 0x51]

-- | Produces the revert message for solc >=0.8 assertion violations
panicMsg :: Word256 -> ByteString
panicMsg err = selector "Panic(uint256)" <> encodeAbiValue (AbiUInt 256 err)

-- | Builds a buffer representing calldata from the provided method description
-- and concrete arguments
mkCalldata :: Maybe Sig -> [String] -> (Expr Buf, [Prop])
mkCalldata Nothing _ =
  ( AbstractBuf "txdata"
  -- assert that the length of the calldata is never more than 2^64
  -- this is way larger than would ever be allowed by the gas limit
  -- and avoids spurious counterexamples during abi decoding
  -- TODO: can we encode calldata as an array with a smaller length?
  , [Expr.bufLength (AbstractBuf "txdata") .< (Lit (2 ^ (64 :: Integer)))]
  )
mkCalldata (Just (Sig name types)) args =
  symCalldata name types args (AbstractBuf "txdata")

verifyContract
  :: SolverGroup
  -> ByteString
  -> Maybe Sig
  -> [String]
  -> VeriOpts
  -> Expr Storage
  -> Maybe Precondition
  -> Maybe Postcondition
  -> IO (Expr End, [VerifyResult])
verifyContract solvers theCode signature' concreteArgs opts initStore maybepre maybepost =
  let preState = abstractVM (mkCalldata signature' concreteArgs) theCode maybepre initStore False
  in verify solvers opts preState maybepost

-- | Stepper that parses the result of Stepper.runFully into an Expr End
runExpr :: Stepper.Stepper (Expr End)
runExpr = do
  vm <- Stepper.runFully
  let asserts = vm.keccakEqs <> vm.constraints
  pure $ case vm.result of
    Just (VMSuccess buf) -> Success asserts (Traces (Zipper.toForest vm.traces) vm.env.contracts) buf vm.env.storage
    Just (VMFailure e) -> Failure asserts (Traces (Zipper.toForest vm.traces) vm.env.contracts) e
    Just (Unfinished p) -> Partial asserts (Traces (Zipper.toForest vm.traces) vm.env.contracts) p
    _ -> internalError "vm in intermediate state after call to runFully"

-- | Converts a given top level expr into a list of final states and the
-- associated path conditions for each state.
flattenExpr :: Expr End -> [Expr End]
flattenExpr = go []
  where
    go :: [Prop] -> Expr End -> [Expr End]
    go pcs = \case
      ITE c t f -> go (PNeg ((PEq c (Lit 0))) : pcs) t <> go (PEq c (Lit 0) : pcs) f
      Success ps trace msg store -> [Success (ps <> pcs) trace msg store]
      Failure ps trace e -> [Failure (ps <> pcs) trace e]
      Partial ps trace p -> [Partial (ps <> pcs) trace p]
      GVar _ -> internalError "cannot flatten an Expr containing a GVar"

-- | Strips unreachable branches from a given expr
-- Returns a list of executed SMT queries alongside the reduced expression for debugging purposes
-- Note that the reduced expression loses information relative to the original
-- one if jump conditions are removed. This restriction can be removed once
-- Expr supports attaching knowledge to AST nodes.
-- Although this algorithm currently parallelizes nicely, it does not exploit
-- the incremental nature of the task at hand. Introducing support for
-- incremental queries might let us go even faster here.
-- TODO: handle errors properly
reachable :: SolverGroup -> Expr End -> IO ([SMT2], Expr End)
reachable solvers e = do
  res <- go [] e
  pure $ second (fromMaybe (internalError "no reachable paths found")) res
  where
    {-
       Walk down the tree and collect pcs.
       Dispatch a reachability query at each leaf.
       If reachable return the expr wrapped in a Just. If not return Nothing.
       When walking back up the tree drop unreachable subbranches.
    -}
    go :: [Prop] -> Expr End -> IO ([SMT2], Maybe (Expr End))
    go pcs = \case
      ITE c t f -> do
        (tres, fres) <- concurrently
          (go (PEq (Lit 1) c : pcs) t)
          (go (PEq (Lit 0) c : pcs) f)
        let subexpr = case (snd tres, snd fres) of
              (Just t', Just f') -> Just $ ITE c t' f'
              (Just t', Nothing) -> Just t'
              (Nothing, Just f') -> Just f'
              (Nothing, Nothing) -> Nothing
        pure (fst tres <> fst fres, subexpr)
      leaf -> do
        let query = assertProps pcs
        res <- checkSat solvers query
        case res of
          Sat _ -> pure ([query], Just leaf)
          Unsat -> pure ([query], Nothing)
          r -> internalError $ "Invalid solver result: " <> show r

<<<<<<< HEAD
=======
-- | Evaluate the provided proposition down to its most concrete result
evalProp :: Prop -> Prop
evalProp prop =
  let new = mapProp' go prop
  in if (new == prop) then prop else evalProp new
  where
    go :: Prop -> Prop
    go (PLT (Lit l) (Lit r)) = PBool (l < r)
    go (PGT (Lit l) (Lit r)) = PBool (l > r)
    go (PGEq (Lit l) (Lit r)) = PBool (l >= r)
    go (PLEq (Lit l) (Lit r)) = PBool (l <= r)
    go (PNeg (PBool b)) = PBool (not b)

    go (PAnd (PBool l) (PBool r)) = PBool (l && r)
    go (PAnd (PBool False) _) = PBool False
    go (PAnd _ (PBool False)) = PBool False

    go (POr (PBool l) (PBool r)) = PBool (l || r)
    go (POr (PBool True) _) = PBool True
    go (POr _ (PBool True)) = PBool True

    go (PImpl (PBool l) (PBool r)) = PBool ((not l) || r)
    go (PImpl (PBool False) _) = PBool True

    go (PEq (Lit l) (Lit r)) = PBool (l == r)
    go (PEq (ConcreteBuf l) (ConcreteBuf r)) = PBool (l == r)
    go (PEq (ConcreteStore l) (ConcreteStore r)) = PBool (l == r)
    go o@(PEq l r)
      | l == r = PBool True
      | otherwise = o
    go p = p

>>>>>>> df7c6f72
-- | Extract contraints stored in Expr End nodes
extractProps :: Expr End -> [Prop]
extractProps = \case
  ITE _ _ _ -> []
  Success asserts _ _ _ -> asserts
  Failure asserts _ _ -> asserts
  Partial asserts _ _ -> asserts
  GVar _ -> internalError "cannot extract props from a GVar"

isPartial :: Expr a -> Bool
isPartial (Partial _ _ _) = True
isPartial _ = False

getPartials :: [Expr End] -> [PartialExec]
getPartials = mapMaybe go
  where
    go :: Expr End -> Maybe PartialExec
    go = \case
      Partial _ _ p -> Just p
      _ -> Nothing

-- | Symbolically execute the VM and check all endstates against the
-- postcondition, if available.
verify
  :: SolverGroup
  -> VeriOpts
  -> VM
  -> Maybe Postcondition
  -> IO (Expr End, [VerifyResult])
verify solvers opts preState maybepost = do
  putStrLn "Exploring contract"

  exprInter <- interpret (Fetch.oracle solvers opts.rpcInfo) opts.maxIter opts.askSmtIters opts.loopHeuristic preState runExpr
  when opts.debug $ T.writeFile "unsimplified.expr" (formatExpr exprInter)

  putStrLn "Simplifying expression"
  expr <- if opts.simp then (pure $ Expr.simplify exprInter) else pure exprInter
  when opts.debug $ T.writeFile "simplified.expr" (formatExpr expr)

  putStrLn $ "Explored contract (" <> show (Expr.numBranches expr) <> " branches)"

  let flattened = flattenExpr expr
  when (any isPartial flattened) $ do
    T.putStrLn ""
    T.putStrLn "WARNING: hevm was only able to partially explore the given contract due to the following issues:"
    T.putStrLn ""
    T.putStrLn . T.unlines . fmap (indent 2 . ("- " <>)) . fmap formatPartial . getPartials $ flattened

  case maybepost of
    Nothing -> pure (expr, [Qed ()])
    Just post -> do
      let
        -- Filter out any leaves that can be statically shown to be safe
        canViolate = flip filter flattened $
          \leaf -> case Expr.evalProp (post preState leaf) of
            PBool True -> False
            _ -> True
        assumes = preState.constraints
        withQueries = canViolate <&> \leaf ->
          (assertProps (PNeg (post preState leaf) : assumes <> extractProps leaf), leaf)
      putStrLn $ "Checking for reachability of "
                   <> show (length withQueries)
                   <> " potential property violation(s)"

      when opts.debug $ forM_ (zip [(1 :: Int)..] withQueries) $ \(idx, (q, leaf)) -> do
        TL.writeFile
          ("query-" <> show idx <> ".smt2")
          ("; " <> (TL.pack $ show leaf) <> "\n\n" <> formatSMT2 q <> "\n\n(check-sat)")

      -- Dispatch the remaining branches to the solver to check for violations
      results <- flip mapConcurrently withQueries $ \(query, leaf) -> do
        res <- checkSat solvers query
        pure (res, leaf)
      let cexs = filter (\(res, _) -> not . isUnsat $ res) results
      pure $ if Prelude.null cexs then (expr, [Qed ()]) else (expr, fmap toVRes cexs)
  where
    toVRes :: (CheckSatResult, Expr End) -> VerifyResult
    toVRes (res, leaf) = case res of
      Sat model -> Cex (leaf, model)
      EVM.Solvers.Unknown -> Timeout leaf
      Unsat -> Qed ()
      Error e -> internalError $ "solver responded with error: " <> show e

type UnsatCache = TVar [Set Prop]

-- | Compares two contract runtimes for trace equivalence by running two VMs
-- and comparing the end states.
--
-- We do this by asking the solver to find a common input for each pair of
-- endstates that satisfies the path conditions for both sides and produces a
-- differing output. If we can find such an input, then we have a clear
-- equivalence break, and since we run this check for every pair of end states,
-- the check is exhaustive.
equivalenceCheck
  :: SolverGroup -> ByteString -> ByteString -> VeriOpts -> (Expr Buf, [Prop])
  -> IO [EquivResult]
equivalenceCheck solvers bytecodeA bytecodeB opts calldata = do
  case bytecodeA == bytecodeB of
    True -> do
      putStrLn "bytecodeA and bytecodeB are identical"
      pure [Qed ()]
    False -> do
      branchesA <- getBranches bytecodeA
      branchesB <- getBranches bytecodeB
      equivalenceCheck' solvers branchesA branchesB opts
  where
    -- decompiles the given bytecode into a list of branches
    getBranches :: ByteString -> IO [Expr End]
    getBranches bs = do
      let
        bytecode = if BS.null bs then BS.pack [0] else bs
        prestate = abstractVM calldata bytecode Nothing AbstractStore False
      expr <- interpret (Fetch.oracle solvers Nothing) opts.maxIter opts.askSmtIters opts.loopHeuristic prestate runExpr
      let simpl = if opts.simp then (Expr.simplify expr) else expr
      pure $ flattenExpr simpl


equivalenceCheck' :: SolverGroup -> [Expr End] -> [Expr End] -> VeriOpts -> IO [EquivResult]
equivalenceCheck' solvers branchesA branchesB opts = do
      when (any isPartial branchesA || any isPartial branchesB) $ do
        putStrLn ""
        putStrLn "WARNING: hevm was only able to partially explore the given contract due to the following issues:"
        putStrLn ""
        T.putStrLn . T.unlines . fmap (indent 2 . ("- " <>)) . fmap formatPartial . nubOrd $ ((getPartials branchesA) <> (getPartials branchesB))

      let allPairs = [(a,b) | a <- branchesA, b <- branchesB]
      putStrLn $ "Found " <> show (length allPairs) <> " total pairs of endstates"

      when opts.debug $
        putStrLn $ "endstates in bytecodeA: " <> show (length branchesA)
                   <> "\nendstates in bytecodeB: " <> show (length branchesB)

      let differingEndStates = sortBySize (mapMaybe (uncurry distinct) allPairs)
      putStrLn $ "Asking the SMT solver for " <> (show $ length differingEndStates) <> " pairs"
      when opts.debug $ forM_ (zip differingEndStates [(1::Integer)..]) (\(x, i) ->
        T.writeFile ("prop-checked-" <> show i) (T.pack $ show x))

      knownUnsat <- newTVarIO []
      procs <- getNumProcessors
      results <- checkAll differingEndStates knownUnsat procs

      let useful = foldr (\(_, b) n -> if b then n+1 else n) (0::Integer) results
      putStrLn $ "Reuse of previous queries was Useful in " <> (show useful) <> " cases"
      case all isQed . fmap fst $ results of
        True -> pure [Qed ()]
        False -> pure $ filter (/= Qed ()) . fmap fst $ results
  where
    -- we order the sets by size because this gives us more cache hits when
    -- running our queries later on (since we rely on a subset check)
    sortBySize :: [Set a] -> [Set a]
    sortBySize = sortBy (\a b -> if size a > size b then Prelude.LT else Prelude.GT)

    -- returns True if a is a subset of any of the sets in b
    subsetAny :: Set Prop -> [Set Prop] -> Bool
    subsetAny a b = foldr (\bp acc -> acc || isSubsetOf a bp) False b

    -- checks for satisfiability of all the props in the provided set. skips
    -- the solver if we can determine unsatisfiability from the cache already
    -- the last element of the returned tuple indicates whether the cache was
    -- used or not
    check :: UnsatCache -> (Set Prop) -> Int -> IO (EquivResult, Bool)
    check knownUnsat props idx = do
      let smt = assertProps $ Set.toList props
      -- if debug is on, write the query to a file
      when opts.debug $ TL.writeFile
        ("equiv-query-" <> show idx <> ".smt2") (formatSMT2 smt <> "\n\n(check-sat)")

      ku <- readTVarIO knownUnsat
      res <- if subsetAny props ku
             then pure (True, Unsat)
             else (fmap ((False),) (checkSat solvers smt))
      case res of
        (_, Sat x) -> pure (Cex x, False)
        (quick, Unsat) ->
          case quick of
            True  -> pure (Qed (), quick)
            False -> do
              -- nb: we might end up with duplicates here due to a
              -- potential race, but it doesn't matter for correctness
              atomically $ readTVar knownUnsat >>= writeTVar knownUnsat . (props :)
              pure (Qed (), False)
        (_, EVM.Solvers.Unknown) -> pure (Timeout (), False)
        (_, Error txt) -> internalError $ "issue while running solver: `" <> T.unpack txt -- <> "` SMT file was: `" <> filename <> "`"

    -- Allows us to run it in parallel. Note that this (seems to) run it
    -- from left-to-right, and with a max of K threads. This is in contrast to
    -- mapConcurrently which would spawn as many threads as there are jobs, and
    -- run them in a random order. We ordered them correctly, though so that'd be bad
    checkAll :: [(Set Prop)] -> UnsatCache -> Int -> IO [(EquivResult, Bool)]
    checkAll input cache numproc = do
       wrap <- pool numproc
       parMapIO (wrap . (uncurry $ check cache)) $ zip input [1..]


    -- Takes two branches and returns a set of props that will need to be
    -- satisfied for the two branches to violate the equivalence check. i.e.
    -- for a given pair of branches, equivalence is violated if there exists an
    -- input that satisfies the branch conditions from both sides and produces
    -- a differing result in each branch
    distinct :: Expr End -> Expr End -> Maybe (Set Prop)
    distinct aEnd bEnd =
      let
        differingResults = case (aEnd, bEnd) of
          (Success _ _ aOut aStore, Success _ _ bOut bStore) ->
            if aOut == bOut && aStore == bStore
            then PBool False
            else aStore ./= bStore .|| aOut ./= bOut
          (Failure _ _ (Revert a), Failure _ _ (Revert b)) -> if a == b then PBool False else a ./= b
          (Failure _ _ a, Failure _ _ b) -> if a == b then PBool False else PBool True
          -- partial end states can't be compared to actual end states, so we always ignore them
          (Partial {}, _) -> PBool False
          (_, Partial {}) -> PBool False
          (ITE _ _ _, _) -> internalError "Expressions must be flattened"
          (_, ITE _ _ _) -> internalError "Expressions must be flattened"
          (a, b) -> if a == b
                    then PBool False
                    else PBool True
      in case differingResults of
        -- if the end states are the same, then they can never produce a
        -- different result under any circumstances
        PBool False -> Nothing
        -- if we can statically determine that the end states differ, then we
        -- ask the solver to find us inputs that satisfy both sets of branch
        -- conditions
        PBool True  -> Just . Set.fromList $ extractProps aEnd <> extractProps bEnd
        -- if we cannot statically determine whether or not the end states
        -- differ, then we ask the solver if the end states can differ if both
        -- sets of path conditions are satisfiable
        _ -> Just . Set.fromList $ differingResults : extractProps aEnd <> extractProps bEnd

both' :: (a -> b) -> (a, a) -> (b, b)
both' f (x, y) = (f x, f y)

produceModels :: SolverGroup -> Expr End -> IO [(Expr End, CheckSatResult)]
produceModels solvers expr = do
  let flattened = flattenExpr expr
      withQueries = fmap (\e -> (assertProps . extractProps $ e, e)) flattened
  results <- flip mapConcurrently withQueries $ \(query, leaf) -> do
    res <- checkSat solvers query
    pure (res, leaf)
  pure $ fmap swap $ filter (\(res, _) -> not . isUnsat $ res) results

showModel :: Expr Buf -> (Expr End, CheckSatResult) -> IO ()
showModel cd (expr, res) = do
  case res of
    Unsat -> pure () -- ignore unreachable branches
    Error e -> internalError $ "smt solver returned an error: " <> show e
    EVM.Solvers.Unknown -> do
      putStrLn "--- Branch ---"
      putStrLn ""
      putStrLn "Unable to produce a model for the following end state:"
      putStrLn ""
      T.putStrLn $ indent 2 $ formatExpr expr
      putStrLn ""
    Sat cex -> do
      putStrLn "--- Branch ---"
      putStrLn ""
      putStrLn "Inputs:"
      putStrLn ""
      T.putStrLn $ indent 2 $ formatCex cd cex
      putStrLn ""
      putStrLn "End State:"
      putStrLn ""
      T.putStrLn $ indent 2 $ formatExpr expr
      putStrLn ""


formatCex :: Expr Buf -> SMTCex -> Text
formatCex cd m@(SMTCex _ _ store blockContext txContext) = T.unlines $
  [ "Calldata:"
  , indent 2 cd'
  , ""
  ]
  <> storeCex
  <> txCtx
  <> blockCtx
  where
    -- we attempt to produce a model for calldata by substituting all variables
    -- and buffers provided by the model into the original calldata expression.
    -- If we have a concrete result then we diplay it, otherwise we diplay
    -- `Any`. This is a little bit of a hack (and maybe unsound?), but we need
    -- it for branches that do not refer to calldata at all (e.g. the top level
    -- callvalue check inserted by solidity in contracts that don't have any
    -- payable functions).
    cd' = prettyBuf . Expr.simplify . defaultSymbolicValues $ subModel m cd

    storeCex :: [Text]
    storeCex
      | Map.null store = []
      | otherwise =
          [ "Storage:"
          , indent 2 $ T.unlines $ Map.foldrWithKey (\key val acc ->
              ("Addr " <> (T.pack $ show (unsafeInto key :: Addr))
                <> ": " <> (T.pack $ show (Map.toList val))) : acc
            ) mempty store
          , ""
          ]

    txCtx :: [Text]
    txCtx
      | Map.null txContext = []
      | otherwise =
        [ "Transaction Context:"
        , indent 2 $ T.unlines $ Map.foldrWithKey (\key val acc ->
            (showTxCtx key <> ": " <> (T.pack $ show val)) : acc
          ) mempty (filterSubCtx txContext)
        , ""
        ]

    -- strips the frame arg from frame context vars to make them easier to read
    showTxCtx :: Expr EWord -> Text
    showTxCtx (CallValue _) = "CallValue"
    showTxCtx (Caller _) = "Caller"
    showTxCtx (Address _) = "Address"
    showTxCtx x = T.pack $ show x

    -- strips all frame context that doesn't come from the top frame
    filterSubCtx :: Map (Expr EWord) W256 -> Map (Expr EWord) W256
    filterSubCtx = Map.filterWithKey go
      where
        go :: Expr EWord -> W256 -> Bool
        go (CallValue x) _ = x == 0
        go (Caller x) _ = x == 0
        go (Address x) _ = x == 0
        go (Balance {}) _ = internalError "TODO: BALANCE"
        go (SelfBalance {}) _ = internalError "TODO: SELFBALANCE"
        go (Gas {}) _ = internalError "TODO: Gas"
        go _ _ = False

    blockCtx :: [Text]
    blockCtx
      | Map.null blockContext = []
      | otherwise =
        [ "Block Context:"
        , indent 2 $ T.unlines $ Map.foldrWithKey (\key val acc ->
            (T.pack $ show key <> ": " <> show val) : acc
          ) mempty txContext
        , ""
        ]

    prettyBuf :: Expr Buf -> Text
    prettyBuf (ConcreteBuf "") = "Empty"
    prettyBuf (ConcreteBuf bs) = formatBinary bs
    prettyBuf b = internalError $ "Unexpected symbolic buffer:\n" <> T.unpack (formatExpr b)

-- | If the expression contains any symbolic values, default them to some
-- concrete value The intuition here is that if we still have symbolic values
-- in our calldata expression after substituing in our cex, then they can have
-- any value and we can safely pick a random value. This is a bit unsatisfying,
-- we should really be doing smth like: https://github.com/ethereum/hevm/issues/334
-- but it's probably good enough for now
defaultSymbolicValues :: Expr a -> Expr a
defaultSymbolicValues e = subBufs (foldTerm symbufs mempty e)
                        . subVars (foldTerm symwords mempty e) $ e
  where
    symbufs :: Expr a -> Map (Expr Buf) ByteString
    symbufs = \case
      a@(AbstractBuf _) -> Map.singleton a ""
      _ -> mempty
    symwords :: Expr a -> Map (Expr EWord) W256
    symwords = \case
      a@(Var _) -> Map.singleton a 0
      a@Origin -> Map.singleton a 0
      a@Coinbase -> Map.singleton a 0
      a@Timestamp -> Map.singleton a 0
      a@BlockNumber -> Map.singleton a 0
      a@PrevRandao -> Map.singleton a 0
      a@GasLimit -> Map.singleton a 0
      a@ChainId -> Map.singleton a 0
      a@BaseFee -> Map.singleton a 0
      _ -> mempty

-- | Takes an expression and a Cex and replaces all abstract values in the buf with
-- concrete ones from the Cex.
subModel :: SMTCex -> Expr a -> Expr a
subModel c
  = subBufs (fmap forceFlattened c.buffers)
  . subStore c.store
  . subVars c.vars
  . subVars c.blockContext
  . subVars c.txContext
  where
    forceFlattened (SMT.Flat bs) = bs
    forceFlattened b@(SMT.Comp _) = forceFlattened $
      fromMaybe (internalError $ "cannot flatten buffer: " <> show b)
                (SMT.collapse b)

subVars :: Map (Expr EWord) W256 -> Expr a -> Expr a
subVars model b = Map.foldlWithKey subVar b model
  where
    subVar :: Expr a -> Expr EWord -> W256 -> Expr a
    subVar a var val = mapExpr go a
      where
        go :: Expr a -> Expr a
        go = \case
          v@(Var _) -> if v == var
                      then Lit val
                      else v
          e -> e

subBufs :: Map (Expr Buf) ByteString -> Expr a -> Expr a
subBufs model b = Map.foldlWithKey subBuf b model
  where
    subBuf :: Expr a -> Expr Buf -> ByteString -> Expr a
    subBuf x var val = mapExpr go x
      where
        go :: Expr a -> Expr a
        go = \case
          a@(AbstractBuf _) -> if a == var
                      then ConcreteBuf val
                      else a
          e -> e

subStore :: Map W256 (Map W256 W256) -> Expr a -> Expr a
subStore model b = mapExpr go b
  where
    go :: Expr a -> Expr a
    go = \case
      AbstractStore -> ConcreteStore model
      e -> e<|MERGE_RESOLUTION|>--- conflicted
+++ resolved
@@ -498,41 +498,6 @@
           Unsat -> pure ([query], Nothing)
           r -> internalError $ "Invalid solver result: " <> show r
 
-<<<<<<< HEAD
-=======
--- | Evaluate the provided proposition down to its most concrete result
-evalProp :: Prop -> Prop
-evalProp prop =
-  let new = mapProp' go prop
-  in if (new == prop) then prop else evalProp new
-  where
-    go :: Prop -> Prop
-    go (PLT (Lit l) (Lit r)) = PBool (l < r)
-    go (PGT (Lit l) (Lit r)) = PBool (l > r)
-    go (PGEq (Lit l) (Lit r)) = PBool (l >= r)
-    go (PLEq (Lit l) (Lit r)) = PBool (l <= r)
-    go (PNeg (PBool b)) = PBool (not b)
-
-    go (PAnd (PBool l) (PBool r)) = PBool (l && r)
-    go (PAnd (PBool False) _) = PBool False
-    go (PAnd _ (PBool False)) = PBool False
-
-    go (POr (PBool l) (PBool r)) = PBool (l || r)
-    go (POr (PBool True) _) = PBool True
-    go (POr _ (PBool True)) = PBool True
-
-    go (PImpl (PBool l) (PBool r)) = PBool ((not l) || r)
-    go (PImpl (PBool False) _) = PBool True
-
-    go (PEq (Lit l) (Lit r)) = PBool (l == r)
-    go (PEq (ConcreteBuf l) (ConcreteBuf r)) = PBool (l == r)
-    go (PEq (ConcreteStore l) (ConcreteStore r)) = PBool (l == r)
-    go o@(PEq l r)
-      | l == r = PBool True
-      | otherwise = o
-    go p = p
-
->>>>>>> df7c6f72
 -- | Extract contraints stored in Expr End nodes
 extractProps :: Expr End -> [Prop]
 extractProps = \case
