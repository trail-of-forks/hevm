<<<<<<< HEAD
{-# Language DataKinds #-}
{-# Language ScopedTypeVariables #-}
{-# Language PatternGuards #-}
=======
{-# LANGUAGE DataKinds #-}
>>>>>>> 211fff90

{-|
   Helper functions for working with Expr instances.
   All functions here will return a concrete result if given a concrete input.
-}
module EVM.Expr where

import Prelude hiding (LT, GT)
import Data.Bits hiding (And, Xor)
import Data.ByteString (ByteString)
import Data.ByteString qualified as BS
import Data.DoubleWord (Int256, Word256(Word256), Word128(Word128))
import Data.List
import Data.Map.Strict qualified as Map
import Data.Maybe (mapMaybe)
import Data.Semigroup (Any, Any(..), getAny)
import Data.Vector qualified as V
import Data.Vector.Storable qualified as VS
import Data.Vector.Storable.ByteString
import Data.Word (Word8, Word32)
import Witch (unsafeInto, into, tryFrom)

import Optics.Core

import EVM.Traversals
import EVM.Types


-- ** Stack Ops ** ---------------------------------------------------------------------------------


op1 :: (Expr EWord -> Expr EWord)
    -> (W256 -> W256)
    -> Expr EWord -> Expr EWord
op1 _ concrete (Lit x) = Lit (concrete x)
op1 symbolic _ x = symbolic x

op2 :: (Expr EWord -> Expr EWord -> Expr EWord)
    -> (W256 -> W256 -> W256)
    -> Expr EWord -> Expr EWord -> Expr EWord
op2 _ concrete (Lit x) (Lit y) = Lit (concrete x y)
op2 symbolic _ x y = symbolic x y

op3 :: (Expr EWord -> Expr EWord -> Expr EWord -> Expr EWord)
    -> (W256 -> W256 -> W256 -> W256)
    -> Expr EWord -> Expr EWord -> Expr EWord -> Expr EWord
op3 _ concrete (Lit x) (Lit y) (Lit z) = Lit (concrete x y z)
op3 symbolic _ x y z = symbolic x y z

-- | If a given binary op is commutative, then we always force Lits to the lhs if
-- only one argument is a Lit. This makes writing pattern matches in the
-- simplifier easier.
normArgs :: (Expr EWord -> Expr EWord -> Expr EWord) -> (W256 -> W256 -> W256) -> Expr EWord -> Expr EWord -> Expr EWord
normArgs sym conc l r = case (l, r) of
  (Lit _, _) -> doOp l r
  (_, Lit _) -> doOp r l
  _ -> doOp l r
  where
    doOp = op2 sym conc

-- Integers

add :: Expr EWord -> Expr EWord -> Expr EWord
add = normArgs Add (+)

sub :: Expr EWord -> Expr EWord -> Expr EWord
sub = op2 Sub (-)

mul :: Expr EWord -> Expr EWord -> Expr EWord
mul = normArgs Mul (*)

div :: Expr EWord -> Expr EWord -> Expr EWord
div = op2 Div (\x y -> if y == 0 then 0 else Prelude.div x y)

sdiv :: Expr EWord -> Expr EWord -> Expr EWord
sdiv = op2 SDiv (\x y -> let sx, sy :: Int256
                             sx = fromIntegral x
                             sy = fromIntegral y
                         in if y == 0 then 0 else fromIntegral (sx `quot` sy))

mod :: Expr EWord -> Expr EWord -> Expr EWord
mod = op2 Mod (\x y -> if y == 0 then 0 else x `Prelude.mod` y)

smod :: Expr EWord -> Expr EWord -> Expr EWord
smod = op2 SMod (\x y ->
  let sx, sy :: Int256
      sx = fromIntegral x
      sy = fromIntegral y
  in if y == 0
     then 0
     else fromIntegral (sx `rem` sy))

addmod :: Expr EWord -> Expr EWord -> Expr EWord -> Expr EWord
addmod = op3 AddMod (\x y z ->
  if z == 0
  then 0
  else fromIntegral $ (to512 x + to512 y) `Prelude.mod` to512 z)

mulmod :: Expr EWord -> Expr EWord -> Expr EWord -> Expr EWord
mulmod = op3 MulMod (\x y z ->
   if z == 0
   then 0
   else fromIntegral $ (to512 x * to512 y) `Prelude.mod` to512 z)

exp :: Expr EWord -> Expr EWord -> Expr EWord
exp = op2 Exp (^)

sex :: Expr EWord -> Expr EWord -> Expr EWord
sex = op2 SEx (\bytes x ->
  if bytes >= 32 then x
  else let n = unsafeInto bytes * 8 + 7 in
    if testBit x n
    then x .|. complement (bit n - 1)
    else x .&. (bit n - 1))

-- Booleans

lt :: Expr EWord -> Expr EWord -> Expr EWord
lt = op2 LT (\x y -> if x < y then 1 else 0)

gt :: Expr EWord -> Expr EWord -> Expr EWord
gt = op2 GT (\x y -> if x > y then 1 else 0)

leq :: Expr EWord -> Expr EWord -> Expr EWord
leq = op2 LEq (\x y -> if x <= y then 1 else 0)

geq :: Expr EWord -> Expr EWord -> Expr EWord
geq = op2 GEq (\x y -> if x >= y then 1 else 0)

slt :: Expr EWord -> Expr EWord -> Expr EWord
slt = op2 SLT (\x y ->
  let sx, sy :: Int256
      sx = fromIntegral x
      sy = fromIntegral y
  in if sx < sy then 1 else 0)

sgt :: Expr EWord -> Expr EWord -> Expr EWord
sgt = op2 SGT (\x y ->
  let sx, sy :: Int256
      sx = fromIntegral x
      sy = fromIntegral y
  in if sx > sy then 1 else 0)

eq :: Expr EWord -> Expr EWord -> Expr EWord
eq = normArgs Eq (\x y -> if x == y then 1 else 0)

iszero :: Expr EWord -> Expr EWord
iszero = op1 IsZero (\x -> if x == 0 then 1 else 0)

-- Bits

and :: Expr EWord -> Expr EWord -> Expr EWord
and = normArgs And (.&.)

or :: Expr EWord -> Expr EWord -> Expr EWord
or = normArgs Or (.|.)

xor :: Expr EWord -> Expr EWord -> Expr EWord
xor = normArgs Xor Data.Bits.xor

not :: Expr EWord -> Expr EWord
not = op1 Not complement

shl :: Expr EWord -> Expr EWord -> Expr EWord
shl = op2 SHL (\x y -> if x > 256 then 0 else shiftL y (fromIntegral x))

shr :: Expr EWord -> Expr EWord -> Expr EWord
shr = op2
  (\x y -> case (x, y) of
             -- simplify function selector checks
             (Lit 0xe0, ReadWord (Lit idx) buf)
               -> joinBytes (
                    replicate 28 (LitByte 0) <>
                      [ readByte (Lit idx) buf
                      , readByte (Lit $ idx + 1) buf
                      , readByte (Lit $ idx + 2) buf
                      , readByte (Lit $ idx + 3) buf])
             _ -> SHR x y)
  (\x y -> if x > 256 then 0 else shiftR y (fromIntegral x))

sar :: Expr EWord -> Expr EWord -> Expr EWord
sar = op2 SAR (\x y ->
  let msb = testBit y 255
      asSigned = fromIntegral y :: Int256
  in if x > 256 then
       if msb then maxBound else 0
     else
       fromIntegral $ shiftR asSigned (fromIntegral x))

-- ** Bufs ** --------------------------------------------------------------------------------------


-- | Extracts the byte at a given index from a Buf.
--
-- We do our best to return a concrete value wherever possible, but fallback to
-- an abstract expresion if nescessary. Note that a Buf is an infinite
-- structure, so reads outside of the bounds of a ConcreteBuf return 0. This is
-- inline with the semantics of calldata and memory, but not of returndata.

-- fuly concrete reads
readByte :: Expr EWord -> Expr Buf -> Expr Byte
readByte (Lit x) (ConcreteBuf b)
  = if x <= unsafeInto (maxBound :: Int) && i < BS.length b
    then LitByte (BS.index b i)
    else LitByte 0x0
  where
    i :: Int
    i = case x of
          (W256 (Word256 _ (Word128 _ x'))) -> unsafeInto x'

readByte i@(Lit x) (WriteByte (Lit idx) val src)
  = if x == idx
    then val
    else readByte i src
readByte i@(Lit x) (WriteWord (Lit idx) val src)
  = if x - idx < 32
    then case val of
           (Lit _) -> indexWord (Lit $ x - idx) val
           _ -> IndexWord (Lit $ x - idx) val
    else readByte i src
readByte i@(Lit x) (CopySlice (Lit srcOffset) (Lit dstOffset) (Lit size) src dst)
  = if x - dstOffset < size
    then readByte (Lit $ x - (dstOffset - srcOffset)) src
    else readByte i dst
readByte i@(Lit x) buf@(CopySlice _ (Lit dstOffset) (Lit size) _ dst)
  -- the byte we are trying to read is compeletely outside of the sliced region
  = if x - dstOffset >= size
    then readByte i dst
    else ReadByte (Lit x) buf

-- fully abstract reads
readByte i buf = ReadByte i buf


-- | Reads n bytes starting from idx in buf and returns a left padded word
--
-- If n is >= 32 this is the same as readWord
readBytes :: Int -> Expr EWord -> Expr Buf -> Expr EWord
readBytes (Prelude.min 32 -> n) idx buf
  = joinBytes [readByte (add idx (Lit . unsafeInto $ i)) buf | i <- [0 .. n - 1]]

-- | Reads the word starting at idx from the given buf
readWord :: Expr EWord -> Expr Buf -> Expr EWord
readWord idx b@(WriteWord idx' val buf)
  -- the word we are trying to read exactly matches a WriteWord
  | idx == idx' = val
  | otherwise = case (idx, idx') of
    (Lit i, Lit i') ->
      if i' - i >= 32 && i' - i <= (maxBound :: W256) - 31
      -- the region we are trying to read is completely outside of the WriteWord
      then readWord idx buf
      -- the region we are trying to read partially overlaps the WriteWord
      else readWordFromBytes idx b
    -- we do not have enough information to statically determine whether or not
    -- the region we want to read overlaps the WriteWord
    _ -> readWordFromBytes idx b
readWord (Lit idx) b@(CopySlice (Lit srcOff) (Lit dstOff) (Lit size) src dst)
  -- the region we are trying to read is enclosed in the sliced region
  | (idx - dstOff) < size && 32 <= size - (idx - dstOff) = readWord (Lit $ srcOff + (idx - dstOff)) src
  -- the region we are trying to read is compeletely outside of the sliced region
  | (idx - dstOff) >= size && (idx - dstOff) <= (maxBound :: W256) - 31 = readWord (Lit idx) dst
  -- the region we are trying to read partially overlaps the sliced region
  | otherwise = readWordFromBytes (Lit idx) b
readWord i b = readWordFromBytes i b

-- Attempts to read a concrete word from a buffer by reading 32 individual bytes and joining them together
-- returns an abstract ReadWord expression if a concrete word cannot be constructed
readWordFromBytes :: Expr EWord -> Expr Buf -> Expr EWord
readWordFromBytes (Lit idx) (ConcreteBuf bs) =
  case toInt idx of
    Nothing -> Lit 0
    Just i -> Lit $ word $ padRight 32 $ BS.take 32 $ BS.drop i bs
readWordFromBytes i@(Lit idx) buf = let
    bytes = [readByte (Lit i') buf | i' <- [idx .. idx + 31]]
  in if Prelude.and . (fmap isLitByte) $ bytes
     then Lit (bytesToW256 . mapMaybe maybeLitByte $ bytes)
     else ReadWord i buf
readWordFromBytes idx buf = ReadWord idx buf

{- | Copies a slice of src into dst.

        0           srcOffset       srcOffset + size     length src
        ┌--------------┬------------------┬-----------------┐
   src: |              | ------ sl ------ |                 |
        └--------------┴------------------┴-----------------┘

        0     dstOffset       dstOffset + size     length dst
        ┌--------┬------------------┬-----------------┐
   dst: |   hd   |                  |       tl        |
        └--------┴------------------┴-----------------┘
-}

-- The maximum number of bytes we will expand as part of simplification
--     this limits the amount of memory we will use while simplifying to ~1 GB / rewrite
--     note that things can still stack up, e.g. N such rewrites could eventually eat
--     N*1GB.
maxBytes :: W256
maxBytes = into (maxBound :: Word32) `Prelude.div` 8

copySlice :: Expr EWord -> Expr EWord -> Expr EWord -> Expr Buf -> Expr Buf -> Expr Buf

-- Copies from empty buffers
copySlice _ _ (Lit 0) (ConcreteBuf "") dst = dst
copySlice a b c@(Lit size) d@(ConcreteBuf "") e@(ConcreteBuf "")
  | size < maxBytes = ConcreteBuf $ BS.replicate (unsafeInto size) 0
  | otherwise = CopySlice a b c d e
copySlice srcOffset dstOffset sz@(Lit size) src@(ConcreteBuf "") dst
  | size < maxBytes = copySlice srcOffset dstOffset (Lit size) (ConcreteBuf $ BS.replicate (unsafeInto size) 0) dst
  | otherwise = CopySlice srcOffset dstOffset sz src dst

-- Fully concrete copies
copySlice a@(Lit srcOffset) b@(Lit dstOffset) c@(Lit size) d@(ConcreteBuf src) e@(ConcreteBuf "")
  | srcOffset > unsafeInto (BS.length src), size < maxBytes = ConcreteBuf $ BS.replicate (unsafeInto size) 0
  | srcOffset <= unsafeInto (BS.length src), dstOffset < maxBytes, size < maxBytes = let
    hd = BS.replicate (unsafeInto dstOffset) 0
    sl = padRight (unsafeInto size) $ BS.take (unsafeInto size) (BS.drop (unsafeInto srcOffset) src)
    in ConcreteBuf $ hd <> sl
  | otherwise = CopySlice a b c d e

copySlice a@(Lit srcOffset) b@(Lit dstOffset) c@(Lit size) d@(ConcreteBuf src) e@(ConcreteBuf dst)
  | dstOffset < maxBytes
  , size < maxBytes =
      let hd = padRight (unsafeInto dstOffset) $ BS.take (unsafeInto dstOffset) dst
          sl = if srcOffset > unsafeInto (BS.length src)
            then BS.replicate (unsafeInto size) 0
            else padRight (unsafeInto size) $ BS.take (unsafeInto size) (BS.drop (unsafeInto srcOffset) src)
          tl = BS.drop (unsafeInto dstOffset + unsafeInto size) dst
      in ConcreteBuf $ hd <> sl <> tl
  | otherwise = CopySlice a b c d e

-- copying 32 bytes can be rewritten to a WriteWord on dst (e.g. CODECOPY of args during constructors)
copySlice srcOffset dstOffset (Lit 32) src dst = writeWord dstOffset (readWord srcOffset src) dst

-- concrete indicies & abstract src (may produce a concrete result if we are
-- copying from a concrete region of src)
copySlice s@(Lit srcOffset) d@(Lit dstOffset) sz@(Lit size) src ds@(ConcreteBuf dst)
  | dstOffset < maxBytes, size < maxBytes = let
    hd = padRight (unsafeInto dstOffset) $ BS.take (unsafeInto dstOffset) dst
    sl = [readByte (Lit i) src | i <- [srcOffset .. srcOffset + (size - 1)]]
    tl = BS.drop (unsafeInto dstOffset + unsafeInto size) dst
    in if Prelude.and . (fmap isLitByte) $ sl
       then ConcreteBuf $ hd <> (BS.pack . (mapMaybe maybeLitByte) $ sl) <> tl
       else CopySlice s d sz src ds
  | otherwise = CopySlice s d sz src ds

-- abstract indicies
copySlice srcOffset dstOffset size src dst = CopySlice srcOffset dstOffset size src dst


writeByte :: Expr EWord -> Expr Byte -> Expr Buf -> Expr Buf
writeByte (Lit offset) (LitByte val) (ConcreteBuf "")
  | offset < maxBytes
  = ConcreteBuf $ BS.replicate (unsafeInto offset) 0 <> BS.singleton val
writeByte o@(Lit offset) b@(LitByte byte) buf@(ConcreteBuf src)
  | offset < maxBytes
    = ConcreteBuf $ (padRight (unsafeInto offset) $ BS.take (unsafeInto offset) src)
                 <> BS.pack [byte]
                 <> BS.drop (unsafeInto offset + 1) src
  | otherwise = WriteByte o b buf
writeByte offset byte src = WriteByte offset byte src


writeWord :: Expr EWord -> Expr EWord -> Expr Buf -> Expr Buf
writeWord (Lit offset) (Lit val) (ConcreteBuf "")
  | offset + 32 < maxBytes
  = ConcreteBuf $ BS.replicate (unsafeInto offset) 0 <> word256Bytes val
writeWord o@(Lit offset) v@(Lit val) buf@(ConcreteBuf src)
  | offset + 32 < maxBytes
    = ConcreteBuf $ (padRight (unsafeInto offset) $ BS.take (unsafeInto offset) src)
                 <> word256Bytes val
                 <> BS.drop ((unsafeInto offset) + 32) src
  | otherwise = WriteWord o v buf
writeWord idx val b@(WriteWord idx' val' buf)
  -- if the indices match exactly then we just replace the value in the current write and return
  | idx == idx' = WriteWord idx val buf
  | otherwise
    = case (idx, idx') of
        (Lit i, Lit i') -> if i >= i' + 32
                           -- if we can statically determine that the write at
                           -- idx doesn't overlap the write at idx', then we
                           -- push the write down we only consider writes where
                           -- i > i' to avoid infinite loops in this routine.
                           -- This also has the nice side effect of imposing a
                           -- canonical ordering on write chains, making exact
                           -- syntactic equalities between abstract terms more
                           -- likely to occur
                           then WriteWord idx' val' (writeWord idx val buf)
                           -- if we cannot statically determine freedom from
                           -- overlap, then we just return an abstract term
                           else WriteWord idx val b
        -- if we cannot determine statically that the write at idx' is out of
        -- bounds for idx, then we return an abstract term
        _ -> WriteWord idx val b
writeWord offset val src = WriteWord offset val src


-- | Returns the length of a given buffer
--
-- If there are any writes to abstract locations, or CopySlices with an
-- abstract size or dstOffset, an abstract expresion will be returned.
bufLength :: Expr Buf -> Expr EWord
bufLength = bufLengthEnv mempty False

bufLengthEnv :: Map.Map Int (Expr Buf) -> Bool -> Expr Buf -> Expr EWord
bufLengthEnv env useEnv buf = go (Lit 0) buf
  where
    go :: Expr EWord -> Expr Buf -> Expr EWord
    go l (ConcreteBuf b) = EVM.Expr.max l (Lit (unsafeInto . BS.length $ b))
    go l (AbstractBuf b) = Max l (BufLength (AbstractBuf b))
    go l (WriteWord idx _ b) = go (EVM.Expr.max l (add idx (Lit 32))) b
    go l (WriteByte idx _ b) = go (EVM.Expr.max l (add idx (Lit 1))) b
    go l (CopySlice _ dstOffset size _ dst) = go (EVM.Expr.max l (add dstOffset size)) dst

    go l (GVar (BufVar a)) | useEnv =
      case Map.lookup a env of
        Just b -> go l b
        Nothing -> internalError "cannot compute length of open expression"
    go l (GVar (BufVar a)) = EVM.Expr.max l (BufLength (GVar (BufVar a)))

-- | If a buffer has a concrete prefix, we return it's length here
concPrefix :: Expr Buf -> Maybe Integer
concPrefix (WriteWord (Lit srcOff) _ (ConcreteBuf ""))
  | srcOff == 0 = Nothing
  | otherwise = Just (toInteger srcOff)
concPrefix (CopySlice (Lit srcOff) (Lit _) (Lit _) src (ConcreteBuf "")) = do
  sz <- go 0 src
  pure . into $ (unsafeInto sz) - srcOff
  where
    go :: W256 -> Expr Buf -> Maybe Integer
    -- base cases
    go _ (AbstractBuf _) = Nothing
    go l (ConcreteBuf b) = Just . into $ Prelude.max (unsafeInto . BS.length $ b) l

    -- writes to a concrete index
    go l (WriteWord (Lit idx) (Lit _) b) = go (Prelude.max l (idx + 32)) b
    go l (WriteByte (Lit idx) (LitByte _) b) = go (Prelude.max l (idx + 1)) b
    go l (CopySlice _ (Lit dstOffset) (Lit size) _ dst) = go (Prelude.max (dstOffset + size) l) dst

    -- writes to an abstract index are ignored
    go l (WriteWord _ _ b) = go l b
    go l (WriteByte _ _ b) = go l b
    go _ (CopySlice _ _ _ _ _) = internalError "cannot compute a concrete prefix length for nested copySlice expressions"
    go _ (GVar _) = internalError "cannot calculate a concrete prefix of an open expression"
concPrefix (ConcreteBuf b) = Just (into . BS.length $ b)
concPrefix e = internalError $ "cannot compute a concrete prefix length for: " <> show e


-- | Return the minimum possible length of a buffer. In the case of an
-- abstract buffer, it is the largest write that is made on a concrete
-- location. Parameterized by an environment for buffer variables.
minLength :: Map.Map Int (Expr Buf) -> Expr Buf -> Maybe Integer
minLength bufEnv = go 0
  where
    go :: W256 -> Expr Buf -> Maybe Integer
    -- base cases
    go l (AbstractBuf _) = if l == 0 then Nothing else Just $ into l
    go l (ConcreteBuf b) = Just . into $ Prelude.max (unsafeInto . BS.length $ b) l
    -- writes to a concrete index
    go l (WriteWord (Lit idx) _ b) = go (Prelude.max l (idx + 32)) b
    go l (WriteByte (Lit idx) _ b) = go (Prelude.max l (idx + 1)) b
    go l (CopySlice _ (Lit dstOffset) (Lit size) _ dst) = go (Prelude.max (dstOffset + size) l) dst
    -- writes to an abstract index are ignored
    go l (WriteWord _ _ b) = go l b
    go l (WriteByte _ _ b) = go l b
    go l (CopySlice _ _ _ _ b) = go l b
    go l (GVar (BufVar a)) = do
      b <- Map.lookup a bufEnv
      go l b

word256At :: Expr EWord -> Lens (Expr Buf) (Expr Buf) (Expr EWord) (Expr EWord)
word256At i = lens getter setter where
  getter = readWord i
  setter m x = writeWord i x m

-- | Returns the first n bytes of buf
take :: W256 -> Expr Buf -> Expr Buf
take n = slice (Lit 0) (Lit n)


-- | Returns everything but the first n bytes of buf
drop :: W256 -> Expr Buf -> Expr Buf
drop n buf = slice (Lit n) (sub (bufLength buf) (Lit n)) buf

slice :: Expr EWord -> Expr EWord -> Expr Buf -> Expr Buf
slice offset size src = copySlice offset (Lit 0) size src mempty


toList :: Expr Buf -> Maybe (V.Vector (Expr Byte))
toList (AbstractBuf _) = Nothing
toList (ConcreteBuf bs) = Just $ V.fromList $ LitByte <$> BS.unpack bs
toList buf = case bufLength buf of
  Lit l -> if l <= unsafeInto (maxBound :: Int)
              then Just $ V.generate (unsafeInto l) (\i -> readByte (Lit $ unsafeInto i) buf)
              else internalError "overflow when converting buffer to list"
  _ -> Nothing

fromList :: V.Vector (Expr Byte) -> Expr Buf
fromList bs = case Prelude.and (fmap isLitByte bs) of
  True -> ConcreteBuf . BS.pack . V.toList . V.mapMaybe maybeLitByte $ bs
  -- we want to minimize the size of the resulting expresion, so we do two passes:
  --   1. write all concrete bytes to some base buffer
  --   2. write all symbolic writes on top of this buffer
  -- this is safe because each write in the input vec is to a single byte at a distinct location
  -- runs in O(2n) time, and has pretty minimal allocation & copy overhead in
  -- the concrete part (a single preallocated vec, with no copies)
  False -> V.ifoldl' applySymWrites (ConcreteBuf concreteBytes) bs
    where
      concreteBytes :: ByteString
      concreteBytes = vectorToByteString $ VS.generate (V.length bs) (\idx ->
        case bs V.! idx of
          LitByte b -> b
          _ -> 0)

      applySymWrites :: Expr Buf -> Int -> Expr Byte -> Expr Buf
      applySymWrites buf _ (LitByte _) = buf
      applySymWrites buf idx by = WriteByte (Lit $ unsafeInto idx) by buf

instance Semigroup (Expr Buf) where
  (ConcreteBuf a) <> (ConcreteBuf b) = ConcreteBuf $ a <> b
  a <> b = copySlice (Lit 0) (bufLength a) (bufLength b) b a

instance Monoid (Expr Buf) where
  mempty = ConcreteBuf ""

-- | Removes any irrelevant writes when reading from a buffer
simplifyReads :: Expr a -> Expr a
simplifyReads = \case
  ReadWord (Lit idx) b -> readWord (Lit idx) (stripWrites idx 32 b)
  ReadByte (Lit idx) b -> readByte (Lit idx) (stripWrites idx 1 b)
  a -> a

-- | Strips writes from the buffer that can be statically determined to be out of range
-- TODO: are the bounds here correct? I think there might be some off by one mistakes...
stripWrites :: W256 -> W256 -> Expr Buf -> Expr Buf
stripWrites off size = \case
  AbstractBuf s -> AbstractBuf s
  ConcreteBuf b -> ConcreteBuf $ case off <= off + size of
                                    True -> case tryFrom @W256 (off + size) of
                                      Right n -> BS.take n b
                                      Left _ -> b
                                    False -> b
  WriteByte (Lit idx) v prev
    -> if idx - off >= size
       then stripWrites off size prev
       else WriteByte (Lit idx) v (stripWrites off size prev)
  -- TODO: handle partial overlaps
  WriteWord (Lit idx) v prev
    -> if idx - off >= size && idx - off <= (maxBound :: W256) - 31
       then stripWrites off size prev
       else WriteWord (Lit idx) v (stripWrites off size prev)
  CopySlice (Lit srcOff) (Lit dstOff) (Lit size') src dst
    -> if dstOff - off >= size && dstOff - off <= (maxBound :: W256) - size' - 1
       then stripWrites off size dst
       else CopySlice (Lit srcOff) (Lit dstOff) (Lit size')
                      (stripWrites srcOff size' src)
                      (stripWrites off size dst)
  WriteByte i v prev -> WriteByte i v (stripWrites off size prev)
  WriteWord i v prev -> WriteWord i v (stripWrites off size prev)
  CopySlice srcOff dstOff size' src dst -> CopySlice srcOff dstOff size' src dst
  GVar _ ->  internalError "unexpected GVar in stripWrites"


-- ** Storage ** -----------------------------------------------------------------------------------


-- | Reads the word at the given slot from the given storage expression.
--
-- Note that we return a Nothing instead of a 0x0 if we are reading from a
-- store that is backed by a ConcreteStore or an EmptyStore and there have been
-- no explicit writes to the requested slot. This makes implementing rpc
-- storage lookups much easier. If the store is backed by an AbstractStore we
-- always return a symbolic value.
readStorage :: Expr EWord -> Expr Storage -> Maybe (Expr EWord)
readStorage slot store@(ConcreteStore s) = case slot of
  Lit l -> Lit <$> Map.lookup l s
  _ -> Just $ SLoad slot store
readStorage slot' s@(AbstractStore _) = Just $ SLoad slot' s
readStorage slot' s@(SStore slot val prev) =
  if slot == slot'
       -- if address and slot match then we return the val in this write
<<<<<<< HEAD
  then Just val
  else case (slot, slot') of
         -- if the slots don't match and are lits, we can skip this write
         (Lit _, Lit _) -> readStorage slot' prev
         -- if the slots don't match syntactically and are abstract then we can't skip this write
         _ -> Just $ SLoad slot' s
readStorage _ (GVar _) = error "Can't read from a GVar"

readStorage' :: Expr EWord -> Expr Storage -> Expr EWord
readStorage' loc store = case readStorage loc store of
                           Just v -> v
                           Nothing -> Lit 0
=======
       then Just val
       else case (slot, slot') of
              -- if the slots don't match and are lits, we can skip this write
              (Lit _, Lit _) -> readStorage addr' slot' prev
              -- if the slots don't match syntactically and are abstract then we can't skip this write
              _ -> Just $ SLoad addr' slot' s
  else case (addr, addr') of
    -- if the the addresses don't match and are lits, we can skip this write
    (Lit _, Lit _) -> readStorage addr' slot' prev
    -- if the the addresses don't match syntactically and are abstract then we can't skip this write
    _ -> Just $ SLoad addr' slot' s
readStorage _ _ (GVar _) = internalError "Can't read from a GVar"

readStorage' :: Expr EWord -> Expr EWord -> Expr Storage -> Expr EWord
readStorage' addr loc store = case readStorage addr loc store of
                                Just v -> v
                                Nothing -> Lit 0
>>>>>>> 211fff90


-- | Writes a value to a key in a storage expression.
--
-- Concrete writes on top of a concrete or empty store will produce a new
-- ConcreteStore, otherwise we add a new write to the storage expression.
writeStorage :: Expr EWord -> Expr EWord -> Expr Storage -> Expr Storage
writeStorage k@(Lit key) v@(Lit val) store = case store of
  ConcreteStore s -> ConcreteStore (Map.insert key val s)
  _ -> SStore k v store
writeStorage key val store@(SStore key' val' prev)
     = if key == key'
       -- if we're overwriting an existing location, then drop the write
       then SStore key val prev
       else case (key, key') of
              -- if we can know statically that the new write doesn't overlap with the existing write, then we continue down the write chain
              -- we impose an ordering relation on the writes that we push down to ensure termination when this routine is called from the simplifier
              (Lit k, Lit k') -> if k > k'
                                 then SStore key' val' (writeStorage key val prev)
                                 else SStore key val store
              -- otherwise stack a new write on top of the the existing write chain
              _ -> SStore key val store
writeStorage key val store = SStore key val store


getAddr :: Expr Storage -> Maybe (Expr EAddr)
getAddr (SStore _ _ p) = getAddr p
getAddr (AbstractStore a) = Just a
getAddr (ConcreteStore _) = Nothing
getAddr (GVar _) = error "cannot determine addr of a GVar"


-- ** Whole Expression Simplification ** -----------------------------------------------------------


-- | Simple recursive match based AST simplification
-- Note: may not terminate!
simplify :: Expr a -> Expr a
simplify e = if (mapExpr go e == e)
               then e
               else simplify (mapExpr go e)
  where
    go :: Expr a -> Expr a
    -- redundant CopySlice
    go (CopySlice (Lit 0x0) (Lit 0x0) (Lit 0x0) _ dst) = dst

    -- simplify storage
    go (SLoad slot store) = readStorage' slot store
    go (SStore slot val store) = writeStorage slot val store

    -- simplify buffers
    go o@(ReadWord (Lit _) _) = simplifyReads o
    go (ReadWord idx buf) = readWord idx buf
    go o@(ReadByte (Lit _) _) = simplifyReads o
    go (ReadByte idx buf) = readByte idx buf

    -- We can zero out any bytes in a base ConcreteBuf that we know will be overwritten by a later write
    -- TODO: make this fully general for entire write chains, not just a single write.
    go o@(WriteWord (Lit idx) val (ConcreteBuf b))
      | idx < maxBytes
        = (writeWord (Lit idx) val (
            ConcreteBuf $
              (BS.take (unsafeInto idx) (padRight (unsafeInto idx) b))
              <> (BS.replicate 32 0)
              <> (BS.drop (unsafeInto idx + 32) b)))
      | otherwise = o
    go (WriteWord a b c) = writeWord a b c

    go (WriteByte a b c) = writeByte a b c
    go (CopySlice a b c d f) = copySlice a b c d f

    go (IndexWord a b) = indexWord a b

    -- LT
    go (EVM.Types.LT (Lit a) (Lit b))
      | a < b = Lit 1
      | otherwise = Lit 0
    go (EVM.Types.LT _ (Lit 0)) = Lit 0

    -- normalize all comparisons in terms of LT
    go (EVM.Types.GT a b) = EVM.Types.LT b a
    go (EVM.Types.GEq a b) = EVM.Types.LEq b a
    go (EVM.Types.LEq a b) = EVM.Types.IsZero (EVM.Types.GT a b)

    go (IsZero a) = iszero a

    -- syntactic Eq reduction
    go (Eq (Lit a) (Lit b))
      | a == b = Lit 1
      | otherwise = Lit 0
    go (Eq (Lit 0) (Sub a b)) = Eq a b
    go o@(Eq a b)
      | a == b = Lit 1
      | otherwise = o

    -- redundant ITE
    go (ITE (Lit x) a b)
      | x == 0 = b
      | otherwise = a

    -- simple div/mod/add/sub
    go (Div o1@(Lit _)  o2@(Lit _)) = EVM.Expr.div  o1 o2
    go (SDiv o1@(Lit _) o2@(Lit _)) = EVM.Expr.sdiv o1 o2
    go (Mod o1@(Lit _)  o2@(Lit _)) = EVM.Expr.mod  o1 o2
    go (SMod o1@(Lit _) o2@(Lit _)) = EVM.Expr.smod o1 o2
    go (Add o1@(Lit _)  o2@(Lit _)) = EVM.Expr.add  o1 o2
    go (Sub o1@(Lit _)  o2@(Lit _)) = EVM.Expr.sub  o1 o2

    -- double add/sub.
    -- Notice that everything is done mod 2**256. So for example:
    -- (a-b)+c observes the same arithmetic equalities as we are used to
    --         in infinite integers. In fact, it can be re-written as:
    -- (a+(W256Max-b)+c), which is the same as:
    -- (a+c+(W256Max-b)), which is the same as:
    -- (a+(c-b))
    -- In other words, subtraction is just adding a much larger number.
    --    So 3-1 mod 6 = 3+(6-1) mod 6 = 3+5 mod 6 = 5+3 mod 6 = 2
    go (Sub (Sub orig (Lit x)) (Lit y)) = Sub orig (Lit (y+x))
    go (Sub (Add orig (Lit x)) (Lit y)) = Sub orig (Lit (y-x))
    go (Add (Add orig (Lit x)) (Lit y)) = Add orig (Lit (y+x))
    go (Add (Sub orig (Lit x)) (Lit y)) = Add orig (Lit (y-x))

    -- redundant add / sub
    go o@(Sub (Add a b) c)
      | a == c = b
      | b == c = a
      | otherwise = o

    -- add / sub identities
    go o@(Add a b)
      | b == (Lit 0) = a
      | a == (Lit 0) = b
      | otherwise = o
    go o@(Sub a b)
      | a == b = Lit 0
      | b == (Lit 0) = a
      | otherwise = o

    -- SHL / SHR by 0
    go o@(SHL a v)
      | a == (Lit 0) = v
      | otherwise = o
    go o@(SHR a v)
      | a == (Lit 0) = v
      | otherwise = o

    -- doubled And
    go o@(And a (And b c))
      | a == c = (And a b)
      | a == b = (And b c)
      | otherwise = o

    -- Bitwise AND & OR. These MUST preserve bitwise equivalence
    go o@(And (Lit x) _)
      | x == 0 = Lit 0
      | otherwise = o
    go o@(And _ (Lit x))
      | x == 0 = Lit 0
      | otherwise = o
    go o@(Or (Lit x) b)
      | x == 0 = b
      | otherwise = o
    go o@(Or a (Lit x))
      | x == 0 = a
      | otherwise = o

    -- If x is ever non zero the Or will always evaluate to some non zero value and the false branch will be unreachable
    -- NOTE: with AND this does not work, because and(0x8, 0x4) = 0
    go (ITE (Or (Lit x) a) t f)
      | x == 0 = ITE a t f
      | otherwise = t
    go (ITE (Or a b@(Lit _)) t f) = ITE (Or b a) t f

    -- we write at least 32, so if x <= 32, it's FALSE
    go o@(EVM.Types.LT (BufLength (WriteWord {})) (Lit x))
      | x <= 32 = Lit 0
      | otherwise = o
    -- we write at least 32, so if x < 32, it's TRUE
    go o@(EVM.Types.LT (Lit x) (BufLength (WriteWord {})))
      | x < 32 = Lit 1
      | otherwise = o

    -- Double NOT is a no-op, since it's a bitwise inversion
    go (EVM.Types.Not (EVM.Types.Not a)) = a

    -- Some trivial min / max eliminations
    go (Max (Lit 0) a) = a
    go (Min (Lit 0) _) = Lit 0

    -- If a >= b then the value of the `Max` expression can never be < b
    go o@(LT (Max (Lit a) _) (Lit b))
      | a >= b = Lit 0
      | otherwise = o
    go o@(SLT (Sub (Max (Lit a) _) (Lit b)) (Lit c))
      = let sa, sb, sc :: Int256
            sa = fromIntegral a
            sb = fromIntegral b
            sc = fromIntegral c
        in if sa >= sb && sa - sb >= sc
           then Lit 0
           else o

    go a = a


-- ** Conversions ** -------------------------------------------------------------------------------


litAddr :: Addr -> Expr EWord
litAddr = Lit . into

exprToAddr :: Expr EWord -> Maybe Addr
exprToAddr (Lit x) = Just (unsafeInto x)
exprToAddr _ = Nothing

-- TODO: make this smarter, probably we will need to use the solver here?
wordToAddr :: Expr EWord -> Maybe (Expr EAddr)
wordToAddr = go . simplify
  where
    go :: Expr EWord -> Maybe (Expr EAddr)
    go = \case
      WAddr a -> Just a
      Lit a -> Just $ LitAddr (num a)
      _ -> Nothing

litCode :: BS.ByteString -> [Expr Byte]
litCode bs = fmap LitByte (BS.unpack bs)

to512 :: W256 -> Word512
to512 = fromIntegral


-- ** Helpers ** -----------------------------------------------------------------------------------


-- Is the given expr a literal byte?
isLitByte :: Expr Byte -> Bool
isLitByte (LitByte _) = True
isLitByte _ = False

-- Is the given expr a literal word?
isLitWord :: Expr EWord -> Bool
isLitWord (Lit _) = True
isLitWord _ = False

-- | Returns the byte at idx from the given word.
indexWord :: Expr EWord -> Expr EWord -> Expr Byte
-- Simplify masked reads:
--
--
--                reads across the mask boundry
--                return an abstract expression
--                            │
--                            │
--   reads outside of         │             reads over the mask read
--   the mask return 0        │             from the underlying word
--          │                 │                       │
--          │           ┌─────┘                       │
--          ▼           ▼                             ▼
--        ┌───┐       ┌─┬─┬─────────────────────────┬───┬──────────────┐
--        │   │       │ │ │                         │   │              │    mask
--        │   │       │ └─┼─────────────────────────┼───┼──────────────┘
--        │   │       │   │                         │   │
--    ┌───┼───┼───────┼───┼─────────────────────────┼───┼──────────────┐
--    │   │┼┼┼│       │┼┼┼│                         │┼┼┼│              │    w
--    └───┴───┴───────┴───┴─────────────────────────┴───┴──────────────┘
--   MSB                                                              LSB
--    ────────────────────────────────────────────────────────────────►
--    0                                                               31
--
--                    indexWord 0 reads from the MSB
--                    indexWord 31 reads from the LSB
--
indexWord i@(Lit idx) e@(And (Lit mask) w)
  -- if the mask is all 1s then read from the undelrying word
  -- we need this case to avoid overflow
  | mask == fullWordMask = indexWord (Lit idx) w
  -- if the index is a read from the masked region then read from the underlying word
  | idx <= 31
  , isPower2 (mask + 1)
  , isByteAligned mask
  , idx >= unmaskedBytes
    = indexWord (Lit idx) w
  -- if the read is outside of the masked region return 0
  | idx <= 31
  , isPower2 (mask + 1)
  , isByteAligned mask
  , idx < unmaskedBytes
    = LitByte 0
  -- if the mask is not a power of 2, or it does not align with a byte boundry return an abstract expression
  | idx <= 31 = IndexWord i e
  -- reads outside the range of the source word return 0
  | otherwise = LitByte 0
  where
    isPower2 n = n .&. (n-1) == 0
    fullWordMask = (2 ^ (256 :: W256)) - 1
    unmaskedBytes = fromIntegral $ (countLeadingZeros mask) `Prelude.div` 8
    isByteAligned m = (countLeadingZeros m) `Prelude.mod` 8 == 0
indexWord (Lit idx) (Lit w)
  | idx <= 31 = LitByte . fromIntegral $ shiftR w (248 - unsafeInto idx * 8)
  | otherwise = LitByte 0
indexWord (Lit idx) (JoinBytes zero        one        two       three
                               four        five       six       seven
                               eight       nine       ten       eleven
                               twelve      thirteen   fourteen  fifteen
                               sixteen     seventeen  eighteen  nineteen
                               twenty      twentyone  twentytwo twentythree
                               twentyfour  twentyfive twentysix twentyseven
                               twentyeight twentynine thirty    thirtyone)
  | idx == 0 = zero
  | idx == 1 = one
  | idx == 2 = two
  | idx == 3 = three
  | idx == 4 = four
  | idx == 5 = five
  | idx == 6 = six
  | idx == 7 = seven
  | idx == 8 = eight
  | idx == 9 = nine
  | idx == 10 = ten
  | idx == 11 = eleven
  | idx == 12 = twelve
  | idx == 13 = thirteen
  | idx == 14 = fourteen
  | idx == 15 = fifteen
  | idx == 16 = sixteen
  | idx == 17 = seventeen
  | idx == 18 = eighteen
  | idx == 19 = nineteen
  | idx == 20 = twenty
  | idx == 21 = twentyone
  | idx == 22 = twentytwo
  | idx == 23 = twentythree
  | idx == 24 = twentyfour
  | idx == 25 = twentyfive
  | idx == 26 = twentysix
  | idx == 27 = twentyseven
  | idx == 28 = twentyeight
  | idx == 29 = twentynine
  | idx == 30 = thirty
  | idx == 31 = thirtyone
  | otherwise = LitByte 0
indexWord idx w = IndexWord idx w


padByte :: Expr Byte -> Expr EWord
padByte (LitByte b) = Lit . bytesToW256 $ [b]
padByte b = joinBytes [b]

-- | Converts a list of bytes into a W256.
-- TODO: semantics if the input is too large?
bytesToW256 :: [Word8] -> W256
bytesToW256 = word . BS.pack

padBytesLeft :: Int -> [Expr Byte] -> [Expr Byte]
padBytesLeft n bs
  | length bs > n = Prelude.take n bs
  | length bs == n = bs
  | otherwise = padBytesLeft n (LitByte 0 : bs)

joinBytes :: [Expr Byte] -> Expr EWord
joinBytes bs
  | Prelude.and . (fmap isLitByte) $ bs = Lit . bytesToW256 . (mapMaybe maybeLitByte) $ bs
  | otherwise = let
      bytes = padBytesLeft 32 bs
    in JoinBytes
      (bytes !! 0)  (bytes !! 1)  (bytes !! 2)  (bytes !! 3)
      (bytes !! 4)  (bytes !! 5)  (bytes !! 6)  (bytes !! 7)
      (bytes !! 8)  (bytes !! 9)  (bytes !! 10) (bytes !! 11)
      (bytes !! 12) (bytes !! 13) (bytes !! 14) (bytes !! 15)
      (bytes !! 16) (bytes !! 17) (bytes !! 18) (bytes !! 19)
      (bytes !! 20) (bytes !! 21) (bytes !! 22) (bytes !! 23)
      (bytes !! 24) (bytes !! 25) (bytes !! 26) (bytes !! 27)
      (bytes !! 28) (bytes !! 29) (bytes !! 30) (bytes !! 31)

eqByte :: Expr Byte -> Expr Byte -> Expr EWord
eqByte (LitByte x) (LitByte y) = Lit $ if x == y then 1 else 0
eqByte x y = EqByte x y

min :: Expr EWord -> Expr EWord -> Expr EWord
min x y = normArgs Min Prelude.min x y

max :: Expr EWord -> Expr EWord -> Expr EWord
max x y = normArgs Max Prelude.max x y

numBranches :: Expr End -> Int
numBranches (ITE _ t f) = numBranches t + numBranches f
numBranches _ = 1

allLit :: [Expr Byte] -> Bool
allLit = Data.List.and . fmap (isLitByte)

-- | True if the given expression contains any node that satisfies the
-- input predicate
containsNode :: (forall a. Expr a -> Bool) -> Expr b -> Bool
containsNode p = getAny . foldExpr go (Any False)
  where
    go :: Expr a -> Any
    go node | p node  = Any True
    go _ = Any False

inRange :: Int -> Expr EWord -> Prop
inRange sz e = PAnd (PGEq e (Lit 0)) (PLEq e (Lit $ 2 ^ sz - 1))<|MERGE_RESOLUTION|>--- conflicted
+++ resolved
@@ -1,10 +1,4 @@
-<<<<<<< HEAD
-{-# Language DataKinds #-}
-{-# Language ScopedTypeVariables #-}
-{-# Language PatternGuards #-}
-=======
 {-# LANGUAGE DataKinds #-}
->>>>>>> 211fff90
 
 {-|
    Helper functions for working with Expr instances.
@@ -425,10 +419,10 @@
     go l (GVar (BufVar a)) = EVM.Expr.max l (BufLength (GVar (BufVar a)))
 
 -- | If a buffer has a concrete prefix, we return it's length here
-concPrefix :: Expr Buf -> Maybe Integer
+concPrefix :: Expr Buf -> Maybe W256
 concPrefix (WriteWord (Lit srcOff) _ (ConcreteBuf ""))
   | srcOff == 0 = Nothing
-  | otherwise = Just (toInteger srcOff)
+  | otherwise = Just srcOff
 concPrefix (CopySlice (Lit srcOff) (Lit _) (Lit _) src (ConcreteBuf "")) = do
   sz <- go 0 src
   pure . into $ (unsafeInto sz) - srcOff
@@ -448,7 +442,7 @@
     go l (WriteByte _ _ b) = go l b
     go _ (CopySlice _ _ _ _ _) = internalError "cannot compute a concrete prefix length for nested copySlice expressions"
     go _ (GVar _) = internalError "cannot calculate a concrete prefix of an open expression"
-concPrefix (ConcreteBuf b) = Just (into . BS.length $ b)
+concPrefix (ConcreteBuf b) = Just (unsafeInto . BS.length $ b)
 concPrefix e = internalError $ "cannot compute a concrete prefix length for: " <> show e
 
 
@@ -585,7 +579,6 @@
 readStorage slot' s@(SStore slot val prev) =
   if slot == slot'
        -- if address and slot match then we return the val in this write
-<<<<<<< HEAD
   then Just val
   else case (slot, slot') of
          -- if the slots don't match and are lits, we can skip this write
@@ -598,25 +591,6 @@
 readStorage' loc store = case readStorage loc store of
                            Just v -> v
                            Nothing -> Lit 0
-=======
-       then Just val
-       else case (slot, slot') of
-              -- if the slots don't match and are lits, we can skip this write
-              (Lit _, Lit _) -> readStorage addr' slot' prev
-              -- if the slots don't match syntactically and are abstract then we can't skip this write
-              _ -> Just $ SLoad addr' slot' s
-  else case (addr, addr') of
-    -- if the the addresses don't match and are lits, we can skip this write
-    (Lit _, Lit _) -> readStorage addr' slot' prev
-    -- if the the addresses don't match syntactically and are abstract then we can't skip this write
-    _ -> Just $ SLoad addr' slot' s
-readStorage _ _ (GVar _) = internalError "Can't read from a GVar"
-
-readStorage' :: Expr EWord -> Expr EWord -> Expr Storage -> Expr EWord
-readStorage' addr loc store = case readStorage addr loc store of
-                                Just v -> v
-                                Nothing -> Lit 0
->>>>>>> 211fff90
 
 
 -- | Writes a value to a key in a storage expression.
@@ -839,8 +813,11 @@
     go :: Expr EWord -> Maybe (Expr EAddr)
     go = \case
       WAddr a -> Just a
-      Lit a -> Just $ LitAddr (num a)
+      Lit a -> Just $ LitAddr (truncateToAddr a)
       _ -> Nothing
+
+truncateToAddr :: W256 -> Addr
+truncateToAddr = fromIntegral
 
 litCode :: BS.ByteString -> [Expr Byte]
 litCode bs = fmap LitByte (BS.unpack bs)
