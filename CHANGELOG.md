# Changelog

All notable changes to this project will be documented in this file.

The format is based on [Keep a Changelog](https://keepachangelog.com/en/1.0.0/),
and this project adheres to [Semantic Versioning](https://semver.org/spec/v2.0.0.html).

## Changed
- Improved printing of results. Should be more intuitive to understand what hevm found.
- More complete and precise array/mapping slot rewrite, along with a copySlice improvement
- Use a let expression in copySlice to decrease expression size

## Added
- More POr and PAnd rules
- Array/Map slot decomposition can be turned off via a flag
- More PEq, PLEq, and PLT rules
- New `label` cheatcode.
- Updated Bitwuzla to newer version
- New cheatcodes `startPrank()` & `stopPrank()`
- ARM64 and x86_64 Mac along with Linux x86_64 static binaries for releases
<<<<<<< HEAD
- Tutorial for symbolic execution
=======
- PAnd props are now recursively flattened
- Double negation in Prop are removed
>>>>>>> cf48a90d

## Fixed
- `concat` is a 2-ary, not an n-ary function in SMT2LIB, declare-const does not exist in QF_AUFBV, replacing
   with declare-fun
- CVC5 needs `--incremental` flag to work properly in abstraction-refinement mode
- cli.hs now uses with-utf8 so no release binary will have locale issues anymore
- Took ideas for simplification rules from "Super-optimization of Smart Contracts" paper by Albert et al.
- Printing panic uint256 as hex, not as int
- Decomposition does not take place when entire states are compared, as that would necessitate
  a different approach.
- `initial-storage` option of `hevm symbolic` is respected

## [0.53.0] - 2024-02-23

## Changed

- Minimum distance requirements are now asserted for Keccak function calls. They assert that it's hard to generate two Keccak's that are less than 256 afar.
- Keccak concretization is now done only after all simplifications are performed. This helps with simplification pre-concretization
- Added an IllegalOverflow error in case the system tries to allocate a large amount of memory during
  abstract gas execution but concrete running. In these cases, the interpreter can out-of-heap
  as the only check is that the size allocated is less than $2**{64}$, but that is too large to fit in memory. Now,
  we check more stringently, and still return an IllegalOverflow
- Fixed `--root` option for the `test` subcommand

## Added

- Optimized smt queries that significantly improve performance when dealing with solidity mappings and arrays
- Support for using Bitwuzla as a solver
- More efficient encoding for failure in ds-test style tests
- Symbolic tests now support statically sized arrays as parameters
- `hevm test` now has a `num-solvers` parameter that controls how many solver instances to spawn
- New solc-specific simplification rules that should make the final Props a lot more readable
- Prop is now correctly ordered, better BufLength and Max simplifications of Expr,
  and further solc-specific simplifications of Expr
- Simplify earlier and don't check reachability for things statically determined to be FALSE
- New concrete fuzzer that can be controlled via `--num-cex-fuzz`
- Partial support for dynamic jumps when the jump destination can be computed
  given already available information
- Added three forking cheatcodes: `createFork`, `selectFork`, and `activeFork`

## Fixed

- Traces now correctly perform source mapping to display contract details
- Event traces now correctly display indexed arguments and argument names
- JSON reading of foundry JSONs was dependent on locale and did not work with many locales.

## [0.52.0] - 2023-10-26

This is a major breaking release that removes several user facing features and includes non trivial
breakage for library users. These changes mean the code is significantly simpler, more performant,
and allow support for new features like fully symbolic addresses.

In addition to the changes below, this release includes significant work on performance
optimization for symbolic execution.

## Added

The major new user facing feature in this release is support for fully symbolic addresses (including
fully symbolic addresses for deployed contracts). This allows tests to be writen that call
`vm.prank` with a symbolic value, making some tests (e.g. access control, token transfer logic) much
more comprehensive.

Some restrictions around reading balances from and transfering value between symbolic addresses are
currently in place. Currently, if the address is symbolic, then you will only be able to read it's
balance, or transfer value to/from it, if it is the address of a contract that is actually deployed.
This is required to ensure soundness in the face of aliasing between symbolic addresses. We intend
to lift this restriction in a future release.

### Other

- Support for `vm.deal`
- Support for `vm.assume` (this is semantically identical to using `require`, but does simplify the
    process of porting exisitng fuzz tests to be symbolic)
- the `check` prefix now recognized for symbolic tests
- `hevm test` now takes a `--number` argument to specify which block should be used when making rpc queries

## Changed

### Revert Semantics in Solidity Tests

solidity tests no longer consider reverts to be a failure, and check only for the ds-test failed bit
or user defined assertion failures (i.e. `Panic(0x01)`). This makes writing tests much easier as
users no longer have to consider trivial reverts (e.g. arithmetic overflow).

A positive (i.e. `prove`/`check`) test with no rechable assertion violations that does not have any
succesful branches will still be considered a failure.

## Removed

hevm has been around for a while, and over time has accumulated many features. We decided to remove
some of these features in the interest of focusing our attention, increasing our iteration speed and
simplifying maintainance. The following user facing features have been removed from this release:

- The visual debugger has been removed
- All concrete ds-test executors have been removed (i.e. plain, fuzzer, invariant)
- Rpc caching and state serialization has been removed (i.e. all `--cache` / `--state` flags)
- The various `DAPP_TEST` variables are no longer observed
- The `--initial-storage` flag no longer accepts a concrete prestore (valid values are now `Empty` or `Abstract`)

## Fixed

This release also includes many small bugfixes:

- CopySlice wraparound issue especially during CopyCallBytesToMemory
- Contracts deployed during symbolic execution are created with an empty storage (instead of abstract in previous versions)
- EVM.Solidity.toCode to include contractName in error string
- Better cex reconstruction in cases where branches do not refer to all input variables in calldata
- Correctly handle empty bytestring compiled contracts' JSON
- No more false positives when keccak is called with inputs of different sizes
- `test` now falls back to displaying an unecoded bytestring for calldata when the model returned by the solver has a different length the length of the arguments in the test signature.
- we now generate correct counterexamples for branches where only a subset of input variables are referenced by the path conditions
- `vm.prank` now works correctly when passed a symbolic address
- `vm.prank` now works correctly when the next call transfers value
- storage layout information will now be parsed from the output of `forge build` if it is available

## API Changes

### Reworked Storage Model / Symbolic Addresses

Adding symbolic addresses required some fairly significant changes to the way that we model storage.
We introduced a new address type to `Expr` (`Expr EAddr`), that allows us to model fully symbolic
addresses. Instead of modelling storage as a global symbolic 2D map (`address -> word -> word`) in
`vm.env`, each contract now has it's own symbolic 1D map (`word -> word`), that is stored in the
`vm.contracts` mapping. `vm.contracts` is now keyed on `Expr EAddr` instead of `Addr`. Addresses
that are keys to the `vm.contracts` mapping are asserted to be distinct in our smt encoding. This
allows us to support symbolic addresses in a fully static manner (i.e. we do not currently need to
make any extra smt queries when looking up storage for a symbolic address).

### Mutable Memory & ST

We now use a mutable representation of memory if it is currently completely concrete. This is a
significant performance improvement, and fixed a particulary egregious memory leak. It does entail
the use of the `ST` monad, and introduces a new type parameter to the `VM` type that tags a given
instance with it's thread local state. Library users will now need to either use the ST moand and
`runST` or `stToIO` to compose and sequence vm executions.

## GHC 9.4

Hevm is now built with ghc9.4. While earlier compiler versions may continue to work for now, they
are no longer explicitly tested or supported.

### Other

- Contract balances can now be fully symbolic
- Contract code can now be fully abstract. Calls into contracts with unknown code will fail with `UnexpectedSymbolicArg`.
- Run expression simplification on branch conditions
- SLoad/SStore simplifications based on assumptions regarding Keccak non-collision&preimage
- Improved Prop simplification
- CopySlice+WriteWord+ConcreteBuf now truncates ConcreteBuf in special cases
- Better simplification of Eq IR elements
- Run a toplevel constant folding reasoning system on branch conditions
- Global config via a monad, which should allow for more refactoring
- `evalProp` is renamed to `simplifyProp` for consistency
- Mem explosion in `writeWord` function was possible in case `offset` was close to 2^256. Fixed.
- BufLength was not simplified via bufLength function. Fixed.
- Add and Mul are associative, let's use that to make Expr more canonical
- `VMOpts` no longer takes an initial store, and instead takes a `baseState`
  which can be either `EmptyBase` or `AbstractBase`. This controls whether
  storage should be inialized as empty or fully abstract. Regardless of this
  setting contracts that are deployed at runtime via a call to
  `CREATE`/`CREATE2` have zero initialized storage.

## [0.51.3] - 2023-07-14

## Fixed

- Path joining on Windows
- Fixed overflow issue in stripWrites
- Automatic tests are now more reproducible

## Changed

- Removed sha3Crack which has been deprecated for keccakEqs
- Abstraction-refinement for more complicated expressions such as MULMOD

## Added

- Added flag `-f debug` to add debug flags to cabal/GHC

## [0.51.2] - 2023-07-11

## Fixed

- SMT encoding of Expr now has assertions for the range of environment values that are less than word size (256 bits).
- Trace now contains the cheat code calls
- More consistent error messages

## Changed

- SMT2 scripts are now being reprocessed to put one sexpr per line. Having sepxrs that span across multiple lines trigers a bug in CVC5.
- Removing long-running tests so we can finish all unit tests in approx 10 minutes on a current-gen laptop CPU
- Added git revision to `hevm version`

## Added

- execution traces are now shown for failed `prove_` tests

## [0.51.1] - 2023-06-02

## Fixed

- hevm now gracefully handles missing `out` directories
- Constraints are correctly propogated to the final output expression during symbolic execution

## Changed

- HEVM is now fully compliant with the Shanghai hard fork

## [0.51.0] - 2023-04-27

## Added

- `hevm` can now execute unit tests in foundry projects. Just run `hevm test` from the root of a foundry repo, and all unit tests will be executed (including prove tests).
- A new stack based loop detection heuristic
- Analysis of partial execution traces is now supported

## Changed

- `hevm dapp-test` has been replaced with `hevm test --project-type DappTools`.
- `hevm test` no longer supports parsing solidity output in the combined json format.
- The default value for `--ask-smt-iterations` has been changed to 1
- The SMT solver is never queried for branch conditions that do not occur in a loop (as determined by the loop detection heuristic)

## Fixed

- `--max-iterations` is respected in cases where path conditions have become inconsistent
- `--max-iterations` is now respected for loops with a concrete branch condition

## Fixed

- Fixed a bug where underflow was possible when transfering eth

## [0.50.5] - 2023-04-18

## Changed

- The `--storage-model` parameter has been replaced with `--initial-storage`
- The `--smttimeout` argument now expects a value in seconds not milliseconds
- The default smt timeout has been set to 5 minutes
- `hevm symbolic` now searches only for user defined assertions by default

### Fixed

- The `prank` cheatcode now transfers value from the correct address
- Fixed an off-by-one error in `EVM.Debug.srcMapCodePos`

## [0.50.4] - 2023-03-17

### Fixed

- The `--solvers` cli option is now respected (previously we always used Z3)
- The `equivalence` command now fails with the correct status code when counterexamples are found
- The `equivalence` command now respects the given `--sig` argument
- Correct symbolic execution for the `SGT` opcode

### Changed

- The `equivalence` command now pretty prints discovered counterexamples

### Added

- Implemented a shrinking algorithm for counterexamples
- A new differential fuzzing test harness that compares the concrete semantics, as well as parts of the symbolic semantics against the geth evm implementation
- The `hevm` library can now be built on Windows systems.
- `equivalence` can now be checked for fully or partially concrete calldata
- Support for function pointers in ABI

## [0.50.3] - 2023-02-17

### Fixed

- `hevm symbolic` exits with status code `1` if counterexamples or timeouts are found
- Calldata reads beyond calldata size are provably equal to zero.

### Added

- New cheatcode `prank(address)` that sets `msg.sender` to the specified address for the next call.
- Improved equivalence checker that avoids checking similar branches more than once.
- Improved simplification for arithmetic expressions
- Construction of storage counterexamples based on the model returned by the SMT solver.
- Static binaries for macos

### Changed
- SMT encoding of buffer length without using uninterpreted functions.

## [0.50.2] - 2023-01-06

### Fixed

- Arithmetic overflow in concrete `SAR` edge case ([#163](https://github.com/ethereum/hevm/pull/163))
- Unexpected abstract term application during fully concrete execution ([#163](https://github.com/ethereum/hevm/pull/163))

## [0.50.1] - 2022-12-29

### Fixed

- `hevm exec` no longer fails with `hevm: No match in record selector smttimeout`
- the `gas`, `gaslimit`, `priorityfee`, and `gasprice` cli options are now respected
- cleaner formatting for the gas value in the visual debugger

### Changed

- we now build with ghc 9.2.4 by default
- various perf improvements for concrete execution ([#157](https://github.com/ethereum/hevm/pull/157), [#152](https://github.com/ethereum/hevm/pull/152))

## [0.50.0] - 2022-12-19

### Changed

The symbolic execution engine has been rewritten. We have removed our dependency on sbv, and now
symbolic execution decompiles bytecode into a custom IR, and smt queries are constructed based on
the structure of the term in this IR.

This gives us much deeper control over the encoding, and makes custom static analysis and
simplification passes much easier to implement.

The symbolic execution engine is now parallel by default, and will distribute granular SMT queries
across a pool of solvers, allowing analysis to be scaled out horizontally across many CPUs.

more details can be found in the [architecuture](../../architecture.md) docs.

### Removed

The following cli commands have been removed:

- `abiencode`
- `rlp`
- `flatten`
- `strip-metadata`

## [0.49.0] - 2021-11-12

### Added

- Support for solc 0.8.10
- Support for solc 0.8.11

### Changed

- Clearer display for the invalid opcode (`0xfe`) in debug view
- Better error messages when trying to deploy unlinked bytecode
- `bytesX` arguments to `hevm abiencode` are automatically padded

### Fixed

- Test contracts with no code (e.g. `abstract` contracts) are now skipped
- Replay data for invariant tests is now displayed in a form that does not cause errors when used with `dapp test --replay`

## [0.48.1] - 2021-09-08

### Added

- Support for 0.8.4 custom error types in stack traces

### Changed

- Contract feching happens synchronously again.
- Invariants checked before calling methods from targetContracts.

### Fixed

- The block gas limit and basefee are now correctly fetched when running tests via rpc

## 0.48.0 - 2021-08-03

### Changed

- Updated to London hard fork!
- The configuration variable `DAPP_TEST_BALANCE_CREATE` has been renamed to `DAPP_TEST_BALANCE`
- Default `smttimeout` has been increased to 1 minute.
- A new flag has been added to hevm (`--ask-smt-iterations`) that controls the number of iterations
  at which the symbolic execution engine will stop eager evaluation and begin to query the smt
  solver whether a given branch is reachable or not.
- Contract fetching now happens asynchronously.
- Fixed no contract definition crashes
- Removed NoSuchContract failures

## 0.47.0 - 2021-07-01

### Added

- A new test runner for checking invariants against random reachable contract states.
- `hevm symbolic` can search for solc 0.8 style assertion violations, and a new `--assertions` flag
  has been added allowing users to customize which assertions should be reported
- A new cheatcode `ffi(string[])` that executes an arbitrary command in the system shell

### Changed

- Z3 is once again the default smt solver
- Updated nixpkgs to the `21.05` channel

### Fixed

- Sourcemaps for contracts containing `immutable` are now shown in the debug view.

## 0.46.0 - 2021-04-29

### Added

- Updated to Berlin! Conformant with GeneralStateTests at commit hash `644967e345bbc6642fab613e1b1737abbe131f78`.

### Fixed

- ADDMOD and MULMOD by zero yields zero.
- Address calculation for newly created contracts.
- Accomodated for the notorious "anomolies on the main network" (see yellow paper Appendix K for trivia)
- A hevm crash when debugging a SELFDESTRUCT contract.

## 0.45.0 - 2021-03-22

### Added

- Two new cheatcodes were added: `sign(uint sk, bytes message)` and `addr(uint sk)`. Taken together
  these should allow for much more ergonomic testing of code that handles signed messages.
- Symbolic execution can deal with partially symbolic bytecode, allowing for symbolic constructor arguments to be given in tests.

### Fixed

- Fixed a bug in the abiencoding.
- Fixed the range being generated by ints.
- `hevm flatten` combines the SPDX license identifiers of all source files.

### Changed

- updated `nixpkgs` to the `20.09` channel
- Arbitrary instance of AbiType can no longer generate a tuple

## 0.44.1 - 2020-02-02

### Changed

- hevm cheatcodes now accept symbolic arguments, allowing e.g. symbolic jumps in time in unit tests
- More efficient arithmetic overflow checks by translating queries to a more [intelligent form](www.microsoft.com/en-us/research/wp-content/uploads/2016/02/z3prefix.pdf).

## 0.44.0 - 2020-01-26

### Added

- `hevm` now accepts solidity json output built via `--standard-json` as
  well as `--combined-json`.
- addresses in the trace output are prefixed with `ContractName@0x...`
  if there is a corresponding contract and `@0x...` otherwise.

### Fixed

- Symbolic execution now generates calldata arguments restricted to the proper ranges,
  following the semantics of fuzzing.
- If the `--address` flag is present in `hevm exec` or `hevm symbolic`,
  it overrides the contract address at which a contract will be created.
- Address pretty printing
- Updated sbv to `8.9.5` to fix "non-const in array declaration" cvc4 issue with ds-test.

### Changed

- Use cvc4 as default smt solver

## 0.43.2 - 2020-12-10

### Changed

- The default smttimeout has been increased from 20s to 30s

## 0.43.1 - 2020-12-10

### Changed

- Counterexamples from symbolic tests now show clearer failure reasons

### Fixed

- Symbolic tests now work with RPC
- Branch selection is working again in the interactive debugger

## 0.43.0 - 2020-11-29

### Added

- A `--show-tree` option to `hevm symbolic` which prints the execution tree explored.
- Some symbolic terms are displayed with richer semantic information, instead of the black box `<symbolic>`.
- `hevm dapp-test` now supports symbolic execution of test methods that are prefixed with `prove` or `proveFail`
- The `hevm interactive` alias has been removed, as it is equivalent to `hevm dapp-test --debug`
- `hevm dapp-test --match` now matches on contract name and file path, as well as test name
- Step through the callstack in debug mode using the arrow keys

### Changed

- `dapp-test` trace output now detects ds-note events and shows `LogNote`
- create addresses are shown with `@<address>` in the trace
- `DSTest.setUp()` is only run if it exists, rather than failing
- support new ds-test `log_named_x(string, x)` (previously bytes32 keys)
- return arguments are fully displayed in the trace (previously only a single word)
- return/revert trace will now show the correct source position

## 0.42.0 - 2020-10-31

### Changed

- z3 updated to 4.8.8
- optimize SMT queries
- More useful trace output for unknown calls
- Default to on chain values for `coinbase`, `timestamp`, `difficulty`, `blocknumber` when rpc is provided
- Perform tx initialization (gas payment, value transfer) in `hevm exec`, `hevm symbolic` and `hevm dapp-test`.

### Added

- TTY commands `P` and `c-p` for taking larger steps backwards in the debuger.
- `--cache` flag for `dapp-test`, `exec`, `symbolic`, `interactive`,
  enabling caching of contracts received by rpc.
- `load(address,bytes32)` cheat code allowing storage reads from arbitrary contracts.

## 0.41.0 - 2020-08-19

### Changed

- Switched to [PVP](https://github.com/haskell/pvp/blob/master/pvp-faq.md) for version control, starting now at `0.41.0` (MAJOR.MAJOR.MINOR).
- z3 updated to 4.8.7
- Generate more interesting values in property based testing,
  and implement proper shrinking for all abi values.
- Fixed soundness bug when using KECCAK or SHA256 opcode/precompile
- Fixed an issue in debug mode where backstepping could cause path information to be forgotten
- Ensure that pathconditions are consistent when branching, and end the execution with VMFailure: DeadPath if this is not the case
- Fixed a soundness bug where nonzero jumpconditions were assumed to equal one.
- default `--smttimeout` changed from unlimited to 20 seconds
- `hevm symbolic --debug` now respects `--max-iterations`

### Added

- `hevm exec --trace` flag to dump a trace
- Faster backstepping in interactive mode by saving multiple snapshot states.
- Support for symbolic storage for multiple contracts

## 0.40 - 2020-07-22

- hevm is now capable of symbolic execution!

### Changed

As a result, the types of several registers of the EVM have changed to admit symbolic values as well as concrete ones.

- state.stack: `Word` -> `SymWord`.
- state.memory: `ByteString` -> `[SWord 8]`.
- state.callvalue: `W256` -> `SymWord`.
- state.caller: `Addr` -> `SAddr`.
- state.returndata: `ByteString` -> `[SWord 8]`.
- state.calldata: `ByteString` -> `([SWord 8], (SWord 32))`. The first element is a list of symbolic bytes, the second is the length of calldata. We have `fst calldata !! i .== 0` for all `snd calldata < i`.

- tx.value: `W256` -> `SymWord`.

- contract.storage: `Map Word Word` -> `Storage`, defined as:

```hs
data Storage
  = Concrete (Map Word SymWord)
  | Symbolic (SArray (WordN 256) (WordN 256))
  deriving (Show)
```

### Added

New cli commands:

- `hevm symbolic`: search for assertion violations, or step through a symbolic execution in debug mode.
- `hevm equivalence`: compare two programs for equivalence.

See the README for details on usage.

The new module `EVM.SymExec` exposes several library functions dealing with symbolic execution.
In particular,

- `SymExec.interpret`: implements an operational monad script similar to `TTY.interpret` and `Stepper.interpret`, but returns a list of final VM states rather than a single VM.
- `SymExec.verify`: takes a prestate and a postcondition, symbolically executes the prestate and checks that all final states matches the postcondition.

### Removed

The concrete versions of a lot of arithmetic operations, replaced with their more general symbolic counterpart.

## 0.39 - 2020-07-13

- Exposes abi encoding to cli
- Added cheat code `hevm.store(address a, bytes32 location, bytes32 value)`
- Removes `ExecMode`, always running as `ExecuteAsBlockchainTest`. This means that `hevm exec` now finalizes transactions as well.
- `--code` is now entirely optional. Not supplying it returns an empty contract, or whatever is stored in `--state`.

## 0.38 - 2020-04-23

- Exposes metadata stripping of bytecode to the cli: `hevm strip-metadata --code X`. [357](https://github.com/dapphub/dapptools/pull/357).
- Fixes a bug in the srcmap parsing introduced in 0.37 [356](https://github.com/dapphub/dapptools/pull/356).
- Fixes a bug in the abi-encoding of `bytes` with size > 32[358](https://github.com/dapphub/dapptools/pull/358).

## 0.37 - 2020-03-24

- Sourcemap parser now admits `solc-0.6.0` compiled `.sol.json` files.

## 0.36 - 2020-01-07

- Implement Istanbul support [318](https://github.com/dapphub/dapptools/pull/318)
- Fix a bug introduced in [280](https://github.com/dapphub/dapptools/pull/280) of rlp encoding of transactions and sender address [320](https://github.com/dapphub/dapptools/pull/320/).
- Make InvalidTx a fatal error for vm tests and ci.
- Suport property based testing in unit tests. [313](https://github.com/dapphub/dapptools/pull/313) Arguments to test functions are randomly generated based on the function abi. Fuzz tests are not present in the graphical debugger.
- Added flags `--replay` and `--fuzz-run` to `hevm dapp-test`, allowing for particular fuzz run cases to be rerun, or for configuration of how many fuzz tests are run.
- Correct gas readouts for unit tests
- Prevent crash when trying to jump to next source code point if source code is missing

## 0.35 - 2019-11-02

- Merkle Patricia trie support [280](https://github.com/dapphub/dapptools/pull/280)
- RLP encoding and decoding functions [280](https://github.com/dapphub/dapptools/pull/280)
- Extended support for Solidity ABI encoding [259](https://github.com/dapphub/dapptools/pull/259)
- Bug fixes surrounding unit tests and gas accounting (https://github.com/dapphub/dapptools/commit/574ef401d3e744f2dcf994da056810cf69ef84fe, https://github.com/dapphub/dapptools/commit/5257574dd9df14edc29410786b75e9fb9c59069f)

## 0.34 - 2019-08-28

- handle new solc bzzr metadata in codehash for source map
- show VM hex outputs as hexadecimal
- rpc defaults to latest block
- `hevm interactive`:
- fix rpc fetch
- scrollable memory pane
- Fix regression in VMTest compliance.
- `hevm exec` ergonomics:
- Allow code/calldata prefixed with 0x
- create transactions with specific caller nonce
- interactive help pane
- memory pane scrolling

## 0.33 - 2019-08-06

- Full compliance with the [General State Tests][245] (with the
  BlockchainTest format), using the Yellow and Jello papers as
  reference, for Constantinople Fix (aka Petersburg). Including:
- full precompile support
- correct substate accounting, including touched accounts,
  selfdestructs and refunds
- memory read/write semantics
- many gas cost corrections
- Show more information for non solc bytecode in interactive view
  (trace and storage)
- Help text for all cli options
- Enable `--debug` flag in `hevm dapp-test`

[245]: https://github.com/dapphub/dapptools/pull/245

## 0.32 - 2019-06-14

- Fix dapp-test [nonce initialisation bug][224]

[224]: https://github.com/dapphub/dapptools/pull/224

## 0.31 - 2019-05-29

- Precompiles: SHA256, RIPEMD, IDENTITY, MODEXP, ECADD, ECMUL,
  ECPAIRING, MODEXP
- Show the hevm version with `hevm version`
- Interactive mode:
- no longer exits on reaching halt
- new shortcuts: 'a' / 'e' for start / end
- allow returning to test picker screen
- Exact integer formatting in dapp-test and tty

## 0.30 - 2019-05-09

- Adjustable verbosity level for `dapp-test` with `--verbose={0,1,2}`
- Working stack build

## 0.29 - 2019-04-03

- Significant jump in compliance with client tests
- Add support for running GeneralStateTests

## 0.28 - 2019-03-22

- Fix delegatecall gas metering, as reported in
  https://github.com/dapphub/dapptools/issues/34

## 0.27 - 2019-02-06

- Fix [hevm flatten issue](https://github.com/dapphub/dapptools/issues/127)
  related to SemVer ranges in Solidity version pragmas

## 0.26 - 2019-02-05

- Format Solidity Error(string) messages in trace

## 0.25 - 2019-02-04

- Add SHL, SHR and SAR opcodes

## 0.24 - 2019-01-23

- Fix STATICCALL for precompiled contracts
- Assume Solidity 0.5.2 in tests

## 0.23 - 2018-12-12

- Show passing test traces with --verbose flag

## 0.22 - 2018-11-13

- Simple memory view in TTY

## 0.21 - 2018-10-29

- Fix Hackage package by including C header files for ethjet

## 0.20 - 2018-10-27

- Parse constructor inputs from Solidity AST

## 0.19 - 2018-10-09

- Enable experimental 'cheat' address, allowing for modification of the
  EVM environment from within the tests. Currently just the block
  timestamp can be adjusted.

## 0.18 - 2018-10-09

- Fix [duplicate address bug](https://github.com/dapphub/dapptools/issues/70)

## 0.17 - 2018-10-05

- Semigroup/Monoid fix

## 0.16 - 2018-09-19

- Move ethjet into hevm

## [0.15] - 2018-05-09

- Fix SDIV/SMOD definitions for extreme case

## [0.14.1] - 2018-04-17

- Improve PC display in TTY

## [0.14] - 2018-03-08

- Implement STATICCALL

## [0.13] - 2018-02-28

- Require specific block number for RPC debugging
- Implement RETURNDATACOPY and RETURNDATASIZE
- Fix bug where created contracts didn't get their balance

## [0.12.3] - 2017-12-19

- More useful RPC debugging because we strip the entire BZZR metadata

## [0.12.2] - 2017-12-17

- Experimental new ecrecover implementation via libethjet
- Correct error checking for setUp() invocations

## [0.12.1] - 2017-11-28

- Test name regex matching via --match
- Fixed source map parsing bug when used with solc --optimize
- TTY: fix a padding-related display glitch

## [0.12] - 2017-11-14

- Use 13 different environment variables to control block parameters
  for unit testing, e.g. block number, timestamp, initial balance, etc.

  Full list:

  - `DAPP_TEST_ADDRESS`
  - `DAPP_TEST_CALLER`
  - `DAPP_TEST_ORIGIN`
  - `DAPP_TEST_GAS_CREATE`
  - `DAPP_TEST_GAS_CALL`
  - `DAPP_TEST_BALANCE_CREATE`
  - `DAPP_TEST_BALANCE_CALL`
  - `DAPP_TEST_COINBASE`
  - `DAPP_TEST_NUMBER`
  - `DAPP_TEST_TIMESTAMP`
  - `DAPP_TEST_GAS_LIMIT`
  - `DAPP_TEST_GAS_PRICE`
  - `DAPP_TEST_DIFFICULTY`

## [0.11.5] - 2017-11-14

- Use --state with --exec --debug

## [0.11.4] - 2017-11-12

- Fix bug when unit test contract has creations in constructor

## [0.11.3] - 2017-11-08

- Fix array support in ABI module

## [0.11.2] - 2017-11-04

- TTY: show a help bar with key bindings at the bottom

## [0.11.1] - 2017-11-02

- TTY: fix a display glitch
- TTY: improve display of ABI hashes on the stack

## [0.11] - 2017-10-31

- Add "hevm flatten" for Etherscan-ish source code concatenation
- Simplify code by removing concrete/symbolic machine abstraction

## [0.10.9] - 2017-10-23

- Fix bugs in ABI formatting

## [0.10.7] - 2017-10-19

- Fix library linking bug
- Fix gas consumption of DELEGATECALL
- Better error tracing
- Experimental "contract browser" (stupid list of addresses)

## [0.10.6] - 2017-10-19

- Enable library linking for unit tests and debugger
- Use the same default gas/balance values as `ethrun`

## [0.10.5] - 2017-10-17

- Better trace output including arguments and return values
- Proof of concept coverage analysis via `dapp-test --coverage`

## [0.10] - 2017-10-10

- Enable new trace output by default for failing tests
- Exit with failure code from test runner when tests fail
- More fixes to improve Ethereum test suite compliance

## [0.9.5] - 2017-10-06

- Prototype of new trace output with `hevm dapp-test --verbose`
- Nicer trace tree in the TTY debugger
- Many fixes to improve Ethereum test suite compliance

## [0.9] - 2017-09-29

- Integrates with live chains via RPC (read-only)
- Exposes a special contract address with test-related functionality (time warp)

## [0.8.5] - 2017-09-22

- Renames `hevm` from its maiden name `hsevm` :sparkles:

## [0.8] - 2017-09-21

- Implements gas metering (Metropolis rules by default)
- Shows gas counter in the terminal interface
- Enables debugger for consensus test executions
- Consensus test runner script with HTML reporting
- Passes 564 of the `VMTests`; fails 115 (see [0.8 test report])
- Command line options for specifying initial gas amounts and balances
- Improved TTY UI layout

## [0.7] - 2017-09-07

- Can save and load contract states to disk using a Git-backed store (only `--exec`)
- Can debug raw EVM bytecode using `exec --debug`
- Fixes `exec --value`
- Has smarter defaults for command line when running tests or debugging
- Fixes bug with `MSIZE` in `CALL` context

## [0.6.5] - 2017-09-01

- Fixes `exec` with regards to exit codes and error messages

## [0.6.1] - 2017-08-03

- TTY: Adds command `C-n` in TTY for "stepping over"

## [0.6] - 2017-08-03

- TTY: Adds second line to stack entries with humanized formatting
- TTY: Gets rid of the separate log pane in favor of a unified trace pane

## [0.5] - 2017-08-02

- TTY: Adds `p` command for stepping backwards
- Adds ability to track origins of stack and heap words
- Tracks Keccak preimage for words that come from the `SHA3` instruction

## [0.4] - 2017-07-31

- Parallelizes unit test runner
- Improves speed by changing representation of memory
- Internal refactoring for future support of symbolic execution
- Adds logs to the trace pane

## [0.3.2] - 2017-06-17

- Adds `REVERT` opcode
- Sets `TIMESTAMP` value to `1` in unit tests

## [0.3.0] - 2017-06-14

- Reverts contract state after `CALL` fails
- Improves test runner console output

## [0.2.0] - 2017-06-13

- Fixes bug in `CALL`

## [0.1.0.1] - 2017-03-31

- Highlights Solidity exactly on character level
- Adds `N` command for stepping by Solidity source position instead of by opcode

## 0.1.0.0 - 2017-03-29

- First release

[0.8 test report]: https://hydra.dapp.tools/build/135/download/1/index.html
[0.12]: https://github.com/dapphub/hevm/compare/0.11.5...0.12
[0.11.5]: https://github.com/dapphub/hevm/compare/0.11.4...0.11.5
[0.11.4]: https://github.com/dapphub/hevm/compare/0.11.3...0.11.4
[0.11.3]: https://github.com/dapphub/hevm/compare/0.11.2...0.11.3
[0.11.2]: https://github.com/dapphub/hevm/compare/0.11.1...0.11.2
[0.11.1]: https://github.com/dapphub/hevm/compare/0.11...0.11.1
[0.11]: https://github.com/dapphub/hevm/compare/0.10.9...0.11
[0.10.9]: https://github.com/dapphub/hevm/compare/0.10.7...0.10.9
[0.10.7]: https://github.com/dapphub/hevm/compare/0.10.6...0.10.7
[0.10.6]: https://github.com/dapphub/hevm/compare/0.10.5...0.10.6
[0.10.5]: https://github.com/dapphub/hevm/compare/0.10...0.10.5
[0.10]: https://github.com/dapphub/hevm/compare/0.9.5...0.10
[0.9.5]: https://github.com/dapphub/hevm/compare/0.9...0.9.5
[0.9]: https://github.com/dapphub/hevm/compare/v0.8.5...v0.9
[0.8.5]: https://github.com/dapphub/hevm/compare/v0.8...v0.8.5
[0.8]: https://github.com/dapphub/hevm/compare/v0.7...v0.8
[0.7]: https://github.com/dapphub/hevm/compare/v0.6.5...v0.7
[0.6.5]: https://github.com/dapphub/hevm/compare/v0.6.1...v0.6.5
[0.6.1]: https://github.com/dapphub/hevm/compare/v0.6...v0.6.1
[0.6]: https://github.com/dapphub/hevm/compare/v0.5...v0.6
[0.5]: https://github.com/dapphub/hevm/compare/v0.4...v0.5
[0.4]: https://github.com/dapphub/hevm/compare/v0.3.2...v0.4
[0.3.2]: https://github.com/dapphub/hevm/compare/v0.3.0...v0.3.2
[0.3.0]: https://github.com/dapphub/hevm/compare/v0.2.0...v0.3.0
[0.2.0]: https://github.com/dapphub/hevm/compare/v0.1.0.1...v0.2.0
[0.1.0.1]: https://github.com/dapphub/hevm/compare/v0.1.0.0...v0.1.0.1<|MERGE_RESOLUTION|>--- conflicted
+++ resolved
@@ -18,12 +18,9 @@
 - Updated Bitwuzla to newer version
 - New cheatcodes `startPrank()` & `stopPrank()`
 - ARM64 and x86_64 Mac along with Linux x86_64 static binaries for releases
-<<<<<<< HEAD
 - Tutorial for symbolic execution
-=======
 - PAnd props are now recursively flattened
 - Double negation in Prop are removed
->>>>>>> cf48a90d
 
 ## Fixed
 - `concat` is a 2-ary, not an n-ary function in SMT2LIB, declare-const does not exist in QF_AUFBV, replacing
