# Changelog

All notable changes to this project will be documented in this file.

The format is based on [Keep a Changelog](https://keepachangelog.com/en/1.0.0/),
and this project adheres to [Semantic Versioning](https://semver.org/spec/v2.0.0.html).

<<<<<<< HEAD
## Added
- A new differential fuzzing test harness that compares the concrete semantics, as well as parts of the symbolic semantics against the geth evm implementation
=======
## unreleased

### Fixed

- The `--solvers` cli option is now respected (previously we always used Z3)
- The `equivalence` command now fails with the correct status code when counterexamples are found

### Changed

- The `equivalence` command now pretty prints discovered counterexamples

### Added

- The `hevm` library can now be built on Windows systems.
>>>>>>> e65af03e

## [0.50.3] - 2023-02-17

### Fixed

- `hevm symbolic` exits with status code `1` if counterexamples or timeouts are found
- Calldata reads beyond calldata size are provably equal to zero.

### Added

- New cheatcode `prank(address)` that sets `msg.sender` to the specified address for the next call.
- Improved equivalence checker that avoids checking similar branches more than once.
- Improved simplification for arithmetic expressions
- Construction of storage counterexamples based on the model returned by the SMT solver.
- Static binaries for macos

### Changed
- SMT encoding of buffer length without using uninterpreted functions.

## [0.50.2] - 2023-01-06

### Fixed

- Arithmetic overflow in concrete `SAR` edge case ([#163](https://github.com/ethereum/hevm/pull/163))
- Unexpected abstract term application during fully concrete execution ([#163](https://github.com/ethereum/hevm/pull/163))

## [0.50.1] - 2022-12-29

### Fixed

- `hevm exec` no longer fails with `hevm: No match in record selector smttimeout`
- the `gas`, `gaslimit`, `priorityfee`, and `gasprice` cli options are now respected
- cleaner formatting for the gas value in the visual debugger

### Changed

- we now build with ghc 9.2.4 by default
- various perf improvements for concrete execution ([#157](https://github.com/ethereum/hevm/pull/157), [#152](https://github.com/ethereum/hevm/pull/152))

## [0.50.0] - 2022-12-19

### Changed

The symbolic execution engine has been rewritten. We have removed our dependency on sbv, and now
symbolic execution decompiles bytecode into a custom IR, and smt queries are constructed based on
the structure of the term in this IR.

This gives us much deeper control over the encoding, and makes custom static analysis and
simplification passes much easier to implement.

The symbolic execution engine is now parallel by default, and will distribute granular SMT queries
across a pool of solvers, allowing analysis to be scaled out horizontally across many CPUs.

more details can be found in the [architecuture](../../architecture.md) docs.

### Removed

The following cli commands have been removed:

- `abiencode`
- `rlp`
- `flatten`
- `strip-metadata`

## [0.49.0] - 2021-11-12

### Added

- Support for solc 0.8.10
- Support for solc 0.8.11

### Changed

- Clearer display for the invalid opcode (`0xfe`) in debug view
- Better error messages when trying to deploy unlinked bytecode
- `bytesX` arguments to `hevm abiencode` are automatically padded

### Fixed

- Test contracts with no code (e.g. `abstract` contracts) are now skipped
- Replay data for invariant tests is now displayed in a form that does not cause errors when used with `dapp test --replay`

## [0.48.1] - 2021-09-08

### Added

- Support for 0.8.4 custom error types in stack traces

### Changed

- Contract feching happens synchronously again.
- Invariants checked before calling methods from targetContracts.

### Fixed

- The block gas limit and basefee are now correctly fetched when running tests via rpc

## 0.48.0 - 2021-08-03

### Changed

- Updated to London hard fork!
- The configuration variable `DAPP_TEST_BALANCE_CREATE` has been renamed to `DAPP_TEST_BALANCE`
- Default `smttimeout` has been increased to 1 minute.
- A new flag has been added to hevm (`--ask-smt-iterations`) that controls the number of iterations
  at which the symbolic execution engine will stop eager evaluation and begin to query the smt
  solver whether a given branch is reachable or not.
- Contract fetching now happens asynchronously.
- Fixed no contract definition crashes
- Removed NoSuchContract failures

## 0.47.0 - 2021-07-01

### Added

- A new test runner for checking invariants against random reachable contract states.
- `hevm symbolic` can search for solc 0.8 style assertion violations, and a new `--assertions` flag
  has been added allowing users to customize which assertions should be reported
- A new cheatcode `ffi(string[])` that executes an arbitrary command in the system shell

### Changed

- Z3 is once again the default smt solver
- Updated nixpkgs to the `21.05` channel

### Fixed

- Sourcemaps for contracts containing `immutable` are now shown in the debug view.

## 0.46.0 - 2021-04-29

### Added

- Updated to Berlin! Conformant with GeneralStateTests at commit hash `644967e345bbc6642fab613e1b1737abbe131f78`.

### Fixed

- ADDMOD and MULMOD by zero yields zero.
- Address calculation for newly created contracts.
- Accomodated for the notorious "anomolies on the main network" (see yellow paper Appendix K for trivia)
- A hevm crash when debugging a SELFDESTRUCT contract.

## 0.45.0 - 2021-03-22

### Added

- Two new cheatcodes were added: `sign(uint sk, bytes message)` and `addr(uint sk)`. Taken together
  these should allow for much more ergonomic testing of code that handles signed messages.
- Symbolic execution can deal with partially symbolic bytecode, allowing for symbolic constructor arguments to be given in tests.

### Fixed

- Fixed a bug in the abiencoding.
- Fixed the range being generated by ints.
- `hevm flatten` combines the SPDX license identifiers of all source files.

### Changed

- updated `nixpkgs` to the `20.09` channel
- Arbitrary instance of AbiType can no longer generate a tuple

## 0.44.1 - 2020-02-02

### Changed

- hevm cheatcodes now accept symbolic arguments, allowing e.g. symbolic jumps in time in unit tests
- More efficient arithmetic overflow checks by translating queries to a more [intelligent form](www.microsoft.com/en-us/research/wp-content/uploads/2016/02/z3prefix.pdf).

## 0.44.0 - 2020-01-26

### Added

- `hevm` now accepts solidity json output built via `--standard-json` as
  well as `--combined-json`.
- addresses in the trace output are prefixed with `ContractName@0x...`
  if there is a corresponding contract and `@0x...` otherwise.

### Fixed

- Symbolic execution now generates calldata arguments restricted to the proper ranges,
  following the semantics of fuzzing.
- If the `--address` flag is present in `hevm exec` or `hevm symbolic`,
  it overrides the contract address at which a contract will be created.
- Address pretty printing
- Updated sbv to `8.9.5` to fix "non-const in array declaration" cvc4 issue with ds-test.

### Changed

- Use cvc4 as default smt solver

## 0.43.2 - 2020-12-10

### Changed

- The default smttimeout has been increased from 20s to 30s

## 0.43.1 - 2020-12-10

### Changed

- Counterexamples from symbolic tests now show clearer failure reasons

### Fixed

- Symbolic tests now work with RPC
- Branch selection is working again in the interactive debugger

## 0.43.0 - 2020-11-29

### Added

- A `--show-tree` option to `hevm symbolic` which prints the execution tree explored.
- Some symbolic terms are displayed with richer semantic information, instead of the black box `<symbolic>`.
- `hevm dapp-test` now supports symbolic execution of test methods that are prefixed with `prove` or `proveFail`
- The `hevm interactive` alias has been removed, as it is equivalent to `hevm dapp-test --debug`
- `hevm dapp-test --match` now matches on contract name and file path, as well as test name
- Step through the callstack in debug mode using the arrow keys

### Changed

- `dapp-test` trace output now detects ds-note events and shows `LogNote`
- create addresses are shown with `@<address>` in the trace
- `DSTest.setUp()` is only run if it exists, rather than failing
- support new ds-test `log_named_x(string, x)` (previously bytes32 keys)
- return arguments are fully displayed in the trace (previously only a single word)
- return/revert trace will now show the correct source position

## 0.42.0 - 2020-10-31

### Changed

- z3 updated to 4.8.8
- optimize SMT queries
- More useful trace output for unknown calls
- Default to on chain values for `coinbase`, `timestamp`, `difficulty`, `blocknumber` when rpc is provided
- Perform tx initialization (gas payment, value transfer) in `hevm exec`, `hevm symbolic` and `hevm dapp-test`.

### Added

- TTY commands `P` and `c-p` for taking larger steps backwards in the debuger.
- `--cache` flag for `dapp-test`, `exec`, `symbolic`, `interactive`,
  enabling caching of contracts received by rpc.
- `load(address,bytes32)` cheat code allowing storage reads from arbitrary contracts.

## 0.41.0 - 2020-08-19

### Changed

- Switched to [PVP](https://github.com/haskell/pvp/blob/master/pvp-faq.md) for version control, starting now at `0.41.0` (MAJOR.MAJOR.MINOR).
- z3 updated to 4.8.7
- Generate more interesting values in property based testing,
  and implement proper shrinking for all abi values.
- Fixed soundness bug when using KECCAK or SHA256 opcode/precompile
- Fixed an issue in debug mode where backstepping could cause path information to be forgotten
- Ensure that pathconditions are consistent when branching, and end the execution with VMFailure: DeadPath if this is not the case
- Fixed a soundness bug where nonzero jumpconditions were assumed to equal one.
- default `--smttimeout` changed from unlimited to 20 seconds
- `hevm symbolic --debug` now respects `--max-iterations`

### Added

- `hevm exec --trace` flag to dump a trace
- Faster backstepping in interactive mode by saving multiple snapshot states.
- Support for symbolic storage for multiple contracts

## 0.40 - 2020-07-22

- hevm is now capable of symbolic execution!

### Changed

As a result, the types of several registers of the EVM have changed to admit symbolic values as well as concrete ones.

- state.stack: `Word` -> `SymWord`.
- state.memory: `ByteString` -> `[SWord 8]`.
- state.callvalue: `W256` -> `SymWord`.
- state.caller: `Addr` -> `SAddr`.
- state.returndata: `ByteString` -> `[SWord 8]`.
- state.calldata: `ByteString` -> `([SWord 8], (SWord 32))`. The first element is a list of symbolic bytes, the second is the length of calldata. We have `fst calldata !! i .== 0` for all `snd calldata < i`.

- tx.value: `W256` -> `SymWord`.

- contract.storage: `Map Word Word` -> `Storage`, defined as:

```hs
data Storage
  = Concrete (Map Word SymWord)
  | Symbolic (SArray (WordN 256) (WordN 256))
  deriving (Show)
```

### Added

New cli commands:

- `hevm symbolic`: search for assertion violations, or step through a symbolic execution in debug mode.
- `hevm equivalence`: compare two programs for equivalence.

See the README for details on usage.

The new module `EVM.SymExec` exposes several library functions dealing with symbolic execution.
In particular,

- `SymExec.interpret`: implements an operational monad script similar to `TTY.interpret` and `Stepper.interpret`, but returns a list of final VM states rather than a single VM.
- `SymExec.verify`: takes a prestate and a postcondition, symbolically executes the prestate and checks that all final states matches the postcondition.

### Removed

The concrete versions of a lot of arithmetic operations, replaced with their more general symbolic counterpart.

## 0.39 - 2020-07-13

- Exposes abi encoding to cli
- Added cheat code `hevm.store(address a, bytes32 location, bytes32 value)`
- Removes `ExecMode`, always running as `ExecuteAsBlockchainTest`. This means that `hevm exec` now finalizes transactions as well.
- `--code` is now entirely optional. Not supplying it returns an empty contract, or whatever is stored in `--state`.

## 0.38 - 2020-04-23

- Exposes metadata stripping of bytecode to the cli: `hevm strip-metadata --code X`. [357](https://github.com/dapphub/dapptools/pull/357).
- Fixes a bug in the srcmap parsing introduced in 0.37 [356](https://github.com/dapphub/dapptools/pull/356).
- Fixes a bug in the abi-encoding of `bytes` with size > 32[358](https://github.com/dapphub/dapptools/pull/358).

## 0.37 - 2020-03-24

- Sourcemap parser now admits `solc-0.6.0` compiled `.sol.json` files.

## 0.36 - 2020-01-07

- Implement Istanbul support [318](https://github.com/dapphub/dapptools/pull/318)
- Fix a bug introduced in [280](https://github.com/dapphub/dapptools/pull/280) of rlp encoding of transactions and sender address [320](https://github.com/dapphub/dapptools/pull/320/).
- Make InvalidTx a fatal error for vm tests and ci.
- Suport property based testing in unit tests. [313](https://github.com/dapphub/dapptools/pull/313) Arguments to test functions are randomly generated based on the function abi. Fuzz tests are not present in the graphical debugger.
- Added flags `--replay` and `--fuzz-run` to `hevm dapp-test`, allowing for particular fuzz run cases to be rerun, or for configuration of how many fuzz tests are run.
- Correct gas readouts for unit tests
- Prevent crash when trying to jump to next source code point if source code is missing

## 0.35 - 2019-11-02

- Merkle Patricia trie support [280](https://github.com/dapphub/dapptools/pull/280)
- RLP encoding and decoding functions [280](https://github.com/dapphub/dapptools/pull/280)
- Extended support for Solidity ABI encoding [259](https://github.com/dapphub/dapptools/pull/259)
- Bug fixes surrounding unit tests and gas accounting (https://github.com/dapphub/dapptools/commit/574ef401d3e744f2dcf994da056810cf69ef84fe, https://github.com/dapphub/dapptools/commit/5257574dd9df14edc29410786b75e9fb9c59069f)

## 0.34 - 2019-08-28

- handle new solc bzzr metadata in codehash for source map
- show VM hex outputs as hexadecimal
- rpc defaults to latest block
- `hevm interactive`:
- fix rpc fetch
- scrollable memory pane
- Fix regression in VMTest compliance.
- `hevm exec` ergonomics:
- Allow code/calldata prefixed with 0x
- create transactions with specific caller nonce
- interactive help pane
- memory pane scrolling

## 0.33 - 2019-08-06

- Full compliance with the [General State Tests][245] (with the
  BlockchainTest format), using the Yellow and Jello papers as
  reference, for Constantinople Fix (aka Petersburg). Including:
- full precompile support
- correct substate accounting, including touched accounts,
  selfdestructs and refunds
- memory read/write semantics
- many gas cost corrections
- Show more information for non solc bytecode in interactive view
  (trace and storage)
- Help text for all cli options
- Enable `--debug` flag in `hevm dapp-test`

[245]: https://github.com/dapphub/dapptools/pull/245

## 0.32 - 2019-06-14

- Fix dapp-test [nonce initialisation bug][224]

[224]: https://github.com/dapphub/dapptools/pull/224

## 0.31 - 2019-05-29

- Precompiles: SHA256, RIPEMD, IDENTITY, MODEXP, ECADD, ECMUL,
  ECPAIRING, MODEXP
- Show the hevm version with `hevm version`
- Interactive mode:
- no longer exits on reaching halt
- new shortcuts: 'a' / 'e' for start / end
- allow returning to test picker screen
- Exact integer formatting in dapp-test and tty

## 0.30 - 2019-05-09

- Adjustable verbosity level for `dapp-test` with `--verbose={0,1,2}`
- Working stack build

## 0.29 - 2019-04-03

- Significant jump in compliance with client tests
- Add support for running GeneralStateTests

## 0.28 - 2019-03-22

- Fix delegatecall gas metering, as reported in
  https://github.com/dapphub/dapptools/issues/34

## 0.27 - 2019-02-06

- Fix [hevm flatten issue](https://github.com/dapphub/dapptools/issues/127)
  related to SemVer ranges in Solidity version pragmas

## 0.26 - 2019-02-05

- Format Solidity Error(string) messages in trace

## 0.25 - 2019-02-04

- Add SHL, SHR and SAR opcodes

## 0.24 - 2019-01-23

- Fix STATICCALL for precompiled contracts
- Assume Solidity 0.5.2 in tests

## 0.23 - 2018-12-12

- Show passing test traces with --verbose flag

## 0.22 - 2018-11-13

- Simple memory view in TTY

## 0.21 - 2018-10-29

- Fix Hackage package by including C header files for ethjet

## 0.20 - 2018-10-27

- Parse constructor inputs from Solidity AST

## 0.19 - 2018-10-09

- Enable experimental 'cheat' address, allowing for modification of the
  EVM environment from within the tests. Currently just the block
  timestamp can be adjusted.

## 0.18 - 2018-10-09

- Fix [duplicate address bug](https://github.com/dapphub/dapptools/issues/70)

## 0.17 - 2018-10-05

- Semigroup/Monoid fix

## 0.16 - 2018-09-19

- Move ethjet into hevm

## [0.15] - 2018-05-09

- Fix SDIV/SMOD definitions for extreme case

## [0.14.1] - 2018-04-17

- Improve PC display in TTY

## [0.14] - 2018-03-08

- Implement STATICCALL

## [0.13] - 2018-02-28

- Require specific block number for RPC debugging
- Implement RETURNDATACOPY and RETURNDATASIZE
- Fix bug where created contracts didn't get their balance

## [0.12.3] - 2017-12-19

- More useful RPC debugging because we strip the entire BZZR metadata

## [0.12.2] - 2017-12-17

- Experimental new ecrecover implementation via libethjet
- Correct error checking for setUp() invocations

## [0.12.1] - 2017-11-28

- Test name regex matching via --match
- Fixed source map parsing bug when used with solc --optimize
- TTY: fix a padding-related display glitch

## [0.12] - 2017-11-14

- Use 13 different environment variables to control block parameters
  for unit testing, e.g. block number, timestamp, initial balance, etc.

  Full list:

  - `DAPP_TEST_ADDRESS`
  - `DAPP_TEST_CALLER`
  - `DAPP_TEST_ORIGIN`
  - `DAPP_TEST_GAS_CREATE`
  - `DAPP_TEST_GAS_CALL`
  - `DAPP_TEST_BALANCE_CREATE`
  - `DAPP_TEST_BALANCE_CALL`
  - `DAPP_TEST_COINBASE`
  - `DAPP_TEST_NUMBER`
  - `DAPP_TEST_TIMESTAMP`
  - `DAPP_TEST_GAS_LIMIT`
  - `DAPP_TEST_GAS_PRICE`
  - `DAPP_TEST_DIFFICULTY`

## [0.11.5] - 2017-11-14

- Use --state with --exec --debug

## [0.11.4] - 2017-11-12

- Fix bug when unit test contract has creations in constructor

## [0.11.3] - 2017-11-08

- Fix array support in ABI module

## [0.11.2] - 2017-11-04

- TTY: show a help bar with key bindings at the bottom

## [0.11.1] - 2017-11-02

- TTY: fix a display glitch
- TTY: improve display of ABI hashes on the stack

## [0.11] - 2017-10-31

- Add "hevm flatten" for Etherscan-ish source code concatenation
- Simplify code by removing concrete/symbolic machine abstraction

## [0.10.9] - 2017-10-23

- Fix bugs in ABI formatting

## [0.10.7] - 2017-10-19

- Fix library linking bug
- Fix gas consumption of DELEGATECALL
- Better error tracing
- Experimental "contract browser" (stupid list of addresses)

## [0.10.6] - 2017-10-19

- Enable library linking for unit tests and debugger
- Use the same default gas/balance values as `ethrun`

## [0.10.5] - 2017-10-17

- Better trace output including arguments and return values
- Proof of concept coverage analysis via `dapp-test --coverage`

## [0.10] - 2017-10-10

- Enable new trace output by default for failing tests
- Exit with failure code from test runner when tests fail
- More fixes to improve Ethereum test suite compliance

## [0.9.5] - 2017-10-06

- Prototype of new trace output with `hevm dapp-test --verbose`
- Nicer trace tree in the TTY debugger
- Many fixes to improve Ethereum test suite compliance

## [0.9] - 2017-09-29

- Integrates with live chains via RPC (read-only)
- Exposes a special contract address with test-related functionality (time warp)

## [0.8.5] - 2017-09-22

- Renames `hevm` from its maiden name `hsevm` :sparkles:

## [0.8] - 2017-09-21

- Implements gas metering (Metropolis rules by default)
- Shows gas counter in the terminal interface
- Enables debugger for consensus test executions
- Consensus test runner script with HTML reporting
- Passes 564 of the `VMTests`; fails 115 (see [0.8 test report])
- Command line options for specifying initial gas amounts and balances
- Improved TTY UI layout

## [0.7] - 2017-09-07

- Can save and load contract states to disk using a Git-backed store (only `--exec`)
- Can debug raw EVM bytecode using `exec --debug`
- Fixes `exec --value`
- Has smarter defaults for command line when running tests or debugging
- Fixes bug with `MSIZE` in `CALL` context

## [0.6.5] - 2017-09-01

- Fixes `exec` with regards to exit codes and error messages

## [0.6.1] - 2017-08-03

- TTY: Adds command `C-n` in TTY for "stepping over"

## [0.6] - 2017-08-03

- TTY: Adds second line to stack entries with humanized formatting
- TTY: Gets rid of the separate log pane in favor of a unified trace pane

## [0.5] - 2017-08-02

- TTY: Adds `p` command for stepping backwards
- Adds ability to track origins of stack and heap words
- Tracks Keccak preimage for words that come from the `SHA3` instruction

## [0.4] - 2017-07-31

- Parallelizes unit test runner
- Improves speed by changing representation of memory
- Internal refactoring for future support of symbolic execution
- Adds logs to the trace pane

## [0.3.2] - 2017-06-17

- Adds `REVERT` opcode
- Sets `TIMESTAMP` value to `1` in unit tests

## [0.3.0] - 2017-06-14

- Reverts contract state after `CALL` fails
- Improves test runner console output

## [0.2.0] - 2017-06-13

- Fixes bug in `CALL`

## [0.1.0.1] - 2017-03-31

- Highlights Solidity exactly on character level
- Adds `N` command for stepping by Solidity source position instead of by opcode

## 0.1.0.0 - 2017-03-29

- First release

[0.8 test report]: https://hydra.dapp.tools/build/135/download/1/index.html
[0.12]: https://github.com/dapphub/hevm/compare/0.11.5...0.12
[0.11.5]: https://github.com/dapphub/hevm/compare/0.11.4...0.11.5
[0.11.4]: https://github.com/dapphub/hevm/compare/0.11.3...0.11.4
[0.11.3]: https://github.com/dapphub/hevm/compare/0.11.2...0.11.3
[0.11.2]: https://github.com/dapphub/hevm/compare/0.11.1...0.11.2
[0.11.1]: https://github.com/dapphub/hevm/compare/0.11...0.11.1
[0.11]: https://github.com/dapphub/hevm/compare/0.10.9...0.11
[0.10.9]: https://github.com/dapphub/hevm/compare/0.10.7...0.10.9
[0.10.7]: https://github.com/dapphub/hevm/compare/0.10.6...0.10.7
[0.10.6]: https://github.com/dapphub/hevm/compare/0.10.5...0.10.6
[0.10.5]: https://github.com/dapphub/hevm/compare/0.10...0.10.5
[0.10]: https://github.com/dapphub/hevm/compare/0.9.5...0.10
[0.9.5]: https://github.com/dapphub/hevm/compare/0.9...0.9.5
[0.9]: https://github.com/dapphub/hevm/compare/v0.8.5...v0.9
[0.8.5]: https://github.com/dapphub/hevm/compare/v0.8...v0.8.5
[0.8]: https://github.com/dapphub/hevm/compare/v0.7...v0.8
[0.7]: https://github.com/dapphub/hevm/compare/v0.6.5...v0.7
[0.6.5]: https://github.com/dapphub/hevm/compare/v0.6.1...v0.6.5
[0.6.1]: https://github.com/dapphub/hevm/compare/v0.6...v0.6.1
[0.6]: https://github.com/dapphub/hevm/compare/v0.5...v0.6
[0.5]: https://github.com/dapphub/hevm/compare/v0.4...v0.5
[0.4]: https://github.com/dapphub/hevm/compare/v0.3.2...v0.4
[0.3.2]: https://github.com/dapphub/hevm/compare/v0.3.0...v0.3.2
[0.3.0]: https://github.com/dapphub/hevm/compare/v0.2.0...v0.3.0
[0.2.0]: https://github.com/dapphub/hevm/compare/v0.1.0.1...v0.2.0
[0.1.0.1]: https://github.com/dapphub/hevm/compare/v0.1.0.0...v0.1.0.1<|MERGE_RESOLUTION|>--- conflicted
+++ resolved
@@ -5,10 +5,6 @@
 The format is based on [Keep a Changelog](https://keepachangelog.com/en/1.0.0/),
 and this project adheres to [Semantic Versioning](https://semver.org/spec/v2.0.0.html).
 
-<<<<<<< HEAD
-## Added
-- A new differential fuzzing test harness that compares the concrete semantics, as well as parts of the symbolic semantics against the geth evm implementation
-=======
 ## unreleased
 
 ### Fixed
@@ -21,9 +17,8 @@
 - The `equivalence` command now pretty prints discovered counterexamples
 
 ### Added
-
+- A new differential fuzzing test harness that compares the concrete semantics, as well as parts of the symbolic semantics against the geth evm implementation
 - The `hevm` library can now be built on Windows systems.
->>>>>>> e65af03e
 
 ## [0.50.3] - 2023-02-17
 
