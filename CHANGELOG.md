--- conflicted
+++ resolved
@@ -11,12 +11,8 @@
 - Keccak concretization is now done only after all simplifications are performed. This helps with simplification pre-concretization
 
 ## Added
-<<<<<<< HEAD
 - Optimized smt queries that significantly improve performance when dealing with solidity mappings and arrays
-=======
-
 - Support for using Bitwuzla as a solver
->>>>>>> 7a828a50
 - Symbolic tests now support statically sized arrays as parameters
 - `hevm test` now has a `num-solvers` parameter that controls how many solver instances to spawn
 - New solc-specific simplification rules that should make the final Props a lot more readable
